# Copyright 2022 The Sigstore Authors
#
# Licensed under the Apache License, Version 2.0 (the "License");
# you may not use this file except in compliance with the License.
# You may obtain a copy of the License at
#
#      http://www.apache.org/licenses/LICENSE-2.0
#
# Unless required by applicable law or agreed to in writing, software
# distributed under the License is distributed on an "AS IS" BASIS,
# WITHOUT WARRANTIES OR CONDITIONS OF ANY KIND, either express or implied.
# See the License for the specific language governing permissions and
# limitations under the License.

import base64
import hashlib
import logging
from typing import BinaryIO

from cryptography.hazmat.primitives import hashes, serialization
from cryptography.hazmat.primitives.asymmetric import ec
from cryptography.hazmat.primitives.serialization import load_pem_public_key
from pydantic import BaseModel

from sigstore._internal.fulcio import (
    FulcioCertificateSigningRequest,
    FulcioClient,
)
from sigstore._internal.oidc import Identity
from sigstore._internal.rekor import RekorClient, RekorEntry
from sigstore._internal.sct import verify_sct

logger = logging.getLogger(__name__)


class SigningResult(BaseModel):
    """
    Represents the artifacts of a signing operation.
    """

    cert_pem: str
    """
    The PEM-encoded public half of the certificate used for signing.
    """

    b64_signature: str
    """
    The base64-encoded signature.
    """

    log_entry: RekorEntry
    """
    A record of the Rekor log entry for the signing operation.
    """


def sign(
<<<<<<< HEAD
    fulcio_url: str, file: BinaryIO, identity_token: str, ctfe_pem: bytes
=======
    fulcio_url: str,
    rekor_url: str,
    file: BinaryIO,
    identity_token: str,
    ctfe_pem: bytes,
>>>>>>> b58ee35d
) -> SigningResult:
    """Public API for signing blobs"""

    logger.debug(f"Using payload from: {file.name}")
    artifact_contents = file.read()
    sha256_artifact_hash = hashlib.sha256(artifact_contents).hexdigest()

    logger.debug("Generating ephemeral keys...")
    private_key = ec.generate_private_key(ec.SECP384R1())
    public_key = private_key.public_key()

    logger.debug("Retrieving signed certificate...")
    fulcio = FulcioClient(fulcio_url)

    oidc_identity = Identity(identity_token)

    # Build an X.509 Certificiate Signing Request - not currently supported
    # builder = (
    #     x509.CertificateSigningRequestBuilder()
    #     .subject_name(
    #         x509.Name(
    #             [
    #                 x509.NameAttribute(NameOID.EMAIL_ADDRESS, email_address),
    #             ]
    #         )
    #     )
    #     .add_extension(
    #         x509.BasicConstraints(ca=False, path_length=None),
    #         critical=True,
    #     )
    # )
    # certificate_request = builder.sign(private_key, hashes.SHA256())

    # NOTE: The proof here is not a proof of identity, but solely
    # a proof that we possess the private key. Fulcio verifies this
    # signature using the public key we give it and the "subject",
    # which is a function of one or more claims in the identity token.
    # An identity token whose issuer is unknown to Fulcio will fail this
    # test, since Fulcio won't know how to construct the subject.
    # See: https://github.com/sigstore/fulcio/blob/f6016fd/pkg/challenges/challenges.go#L437-L478
    signed_proof = private_key.sign(
        oidc_identity.proof.encode(), ec.ECDSA(hashes.SHA256())
    )
    certificate_request = FulcioCertificateSigningRequest(public_key, signed_proof)

    certificate_response = fulcio.signing_cert.post(certificate_request, identity_token)

    # TODO(alex): Retrieve the public key via TUF
    #
    # Verify the SCT
    sct = certificate_response.sct  # noqa
    cert = certificate_response.cert  # noqa
    chain = certificate_response.chain
    ctfe_key = load_pem_public_key(ctfe_pem)

    verify_sct(sct, cert, chain, ctfe_key)

    logger.debug("Successfully verified SCT...")

    # Sign artifact
    artifact_signature = private_key.sign(artifact_contents, ec.ECDSA(hashes.SHA256()))
    b64_artifact_signature = base64.b64encode(artifact_signature).decode()

    # Prepare inputs
    b64_cert = base64.b64encode(cert.public_bytes(encoding=serialization.Encoding.PEM))

    # Create the transparency log entry
    rekor = RekorClient(rekor_url)
    entry = rekor.log.entries.post(
        b64_artifact_signature=b64_artifact_signature,
        sha256_artifact_hash=sha256_artifact_hash,
        b64_cert=b64_cert.decode(),
    )

    logger.debug(f"Transparency log entry created with index: {entry.log_index}")

    return SigningResult(
        cert_pem=cert.public_bytes(encoding=serialization.Encoding.PEM).decode(),
        b64_signature=b64_artifact_signature,
        log_entry=entry,
    )<|MERGE_RESOLUTION|>--- conflicted
+++ resolved
@@ -55,15 +55,11 @@
 
 
 def sign(
-<<<<<<< HEAD
-    fulcio_url: str, file: BinaryIO, identity_token: str, ctfe_pem: bytes
-=======
     fulcio_url: str,
     rekor_url: str,
     file: BinaryIO,
     identity_token: str,
     ctfe_pem: bytes,
->>>>>>> b58ee35d
 ) -> SigningResult:
     """Public API for signing blobs"""
 
