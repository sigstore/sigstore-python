--- conflicted
+++ resolved
@@ -17,19 +17,14 @@
 """
 
 
-<<<<<<< HEAD
-from ._client import (
-=======
 from .client import (
     DetachedFulcioSCT,
-    FulcioCertificateSigningRequest,
->>>>>>> b58ee35d
     FulcioCertificateSigningResponse,
     FulcioClient,
 )
 
 __all__ = [
+    "DetachedFulcioSCT",
     "FulcioCertificateSigningResponse",
     "FulcioClient",
-    "DetachedFulcioSCT",
 ]