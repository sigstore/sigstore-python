# Copyright 2022 The Sigstore Authors
#
# Licensed under the Apache License, Version 2.0 (the "License");
# you may not use this file except in compliance with the License.
# You may obtain a copy of the License at
#
#      http://www.apache.org/licenses/LICENSE-2.0
#
# Unless required by applicable law or agreed to in writing, software
# distributed under the License is distributed on an "AS IS" BASIS,
# WITHOUT WARRANTIES OR CONDITIONS OF ANY KIND, either express or implied.
# See the License for the specific language governing permissions and
# limitations under the License.

"""
Client implementation for interacting with Rekor.
"""

from __future__ import annotations

import json
import logging
from abc import ABC
from dataclasses import dataclass
from typing import Any, Optional

import rekor_types
import requests

from sigstore._internal import USER_AGENT
from sigstore.models import LogEntry

_logger = logging.getLogger(__name__)

DEFAULT_REKOR_URL = "https://rekor.sigstore.dev"
STAGING_REKOR_URL = "https://rekor.sigstage.dev"


@dataclass(frozen=True)
class RekorLogInfo:
    """
    Represents information about the Rekor log.
    """

    root_hash: str
    tree_size: int
    signed_tree_head: str
    tree_id: str
    raw_data: dict[str, Any]

    @classmethod
    def from_response(cls, dict_: dict[str, Any]) -> RekorLogInfo:
        """
        Create a new `RekorLogInfo` from the given API response.
        """
        return cls(
            root_hash=dict_["rootHash"],
            tree_size=dict_["treeSize"],
            signed_tree_head=dict_["signedTreeHead"],
            tree_id=dict_["treeID"],
            raw_data=dict_,
        )


class RekorClientError(Exception):
    """
    A generic error in the Rekor client.
    """

    def __init__(self, http_error: requests.HTTPError):
        """
        Create a new `RekorClientError` from the given `requests.HTTPError`.
        """
        if http_error.response is not None:
            try:
                error = rekor_types.Error.model_validate_json(http_error.response.text)
                super().__init__(f"{error.code}: {error.message}")
            except Exception:
                super().__init__(
                    f"Rekor returned an unknown error with HTTP {http_error.response.status_code}"
                )
        else:
            super().__init__(f"Unexpected Rekor error: {http_error}")


class _Endpoint(ABC):
    def __init__(self, url: str, session: requests.Session) -> None:
        self.url = url
        self.session = session


class RekorLog(_Endpoint):
    """
    Represents a Rekor instance's log endpoint.
    """

    def get(self) -> RekorLogInfo:
        """
        Returns information about the Rekor instance's log.
        """
        resp: requests.Response = self.session.get(self.url)
        try:
            resp.raise_for_status()
        except requests.HTTPError as http_error:
            raise RekorClientError(http_error)
        return RekorLogInfo.from_response(resp.json())

    @property
    def entries(self) -> RekorEntries:
        """
        Returns a `RekorEntries` capable of accessing detailed information
        about individual log entries.
        """
        return RekorEntries(f"{self.url}/entries", session=self.session)


class RekorEntries(_Endpoint):
    """
    Represents the individual log entry endpoints on a Rekor instance.
    """

    def get(
        self, *, uuid: Optional[str] = None, log_index: Optional[int] = None
    ) -> LogEntry:
        """
        Retrieve a specific log entry, either by UUID or by log index.

        Either `uuid` or `log_index` must be present, but not both.
        """
        if not (bool(uuid) ^ bool(log_index)):
            raise ValueError("uuid or log_index required, but not both")

        resp: requests.Response

        if uuid is not None:
            resp = self.session.get(f"{self.url}/{uuid}")
        else:
            resp = self.session.get(self.url, params={"logIndex": log_index})

        try:
            resp.raise_for_status()
        except requests.HTTPError as http_error:
            raise RekorClientError(http_error)
        return LogEntry._from_response(resp.json())

    def post(
        self,
        proposed_entry: rekor_types.Hashedrekord | rekor_types.Dsse,
    ) -> LogEntry:
        """
        Submit a new entry for inclusion in the Rekor log.
        """

        payload = proposed_entry.model_dump(mode="json", by_alias=True)
        _logger.debug(f"proposed: {json.dumps(payload)}")
        # layout from rekor-tiles/docs/openapi/rekor_service.swagger.json
        payloadV2 = {
            'hashedRekordRequestV0_0_2': {
                'digest': payload["spec"]['data']['hash']['value'],
                'signature': {
                    'content': payload["spec"]['signature']['content'],
                    'verifier': {
                        'public_key': {
                            'rawBytes': payload["spec"]['signature']['publicKey']['content']
                        },
                        'key_details': "PKIX_ECDSA_P384_SHA_256"
                    }
                }
            }
        }
        _logger.debug(f"proposed: {json.dumps(payloadV2)}")
        payload = payloadV2
        # NOTE: not "entries/"
        resp: requests.Response = self.session.post(self.url.rstrip("/"), json=payload)
        try:
            resp.raise_for_status()
        except requests.HTTPError as http_error:
            raise RekorClientError(http_error)

        integrated_entry = resp.json()
        _logger.debug(f"integrated: {integrated_entry}")
        # return LogEntry._from_response(integrated_entry)
        return LogEntry._from_dict_rekor(integrated_entry)


    @property
    def retrieve(self) -> RekorEntriesRetrieve:
        """
        Returns a `RekorEntriesRetrieve` capable of retrieving entries.
        """
        return RekorEntriesRetrieve(f"{self.url}/retrieve/", session=self.session)


class RekorEntriesRetrieve(_Endpoint):
    """
    Represents the entry retrieval endpoints on a Rekor instance.
    """

    def post(
        self,
        expected_entry: rekor_types.Hashedrekord | rekor_types.Dsse,
    ) -> Optional[LogEntry]:
        """
        Retrieves an extant Rekor entry, identified by its artifact signature,
        artifact hash, and signing certificate.

        Returns None if Rekor has no entry corresponding to the signing
        materials.
        """
        data = {"entries": [expected_entry.model_dump(mode="json", by_alias=True)]}

        resp: requests.Response = self.session.post(self.url, json=data)
        try:
            resp.raise_for_status()
        except requests.HTTPError as http_error:
            if http_error.response and http_error.response.status_code == 404:
                return None
            raise RekorClientError(http_error)

        results = resp.json()

        # The response is a list of `{uuid: LogEntry}` objects.
        # We select the oldest entry for our actual return value,
        # since a malicious actor could conceivably spam the log with
        # newer duplicate entries.
        oldest_entry: Optional[LogEntry] = None
        for result in results:
            entry = LogEntry._from_response(result)
            if (
                oldest_entry is None
                or entry.integrated_time < oldest_entry.integrated_time
            ):
                oldest_entry = entry

        return oldest_entry


class RekorClient:
    """The internal Rekor client"""
    # NOTE: use "api/v2/"

    def __init__(self, url: str, path: str = "api/v2/") -> None:
        """
        Create a new `RekorClient` from the given URL.
        """
<<<<<<< HEAD
        self.url = urljoin(url, path)
=======
        self.url = f"{url}/api/v1"
>>>>>>> 2199d9b5
        self.session = requests.Session()
        self.session.headers.update(
            {
                "Content-Type": "application/json",
                "Accept": "application/json",
                "User-Agent": USER_AGENT,
            }
        )

    def __del__(self) -> None:
        """
        Terminates the underlying network session.
        """
        self.session.close()

    @classmethod
    def production(cls) -> RekorClient:
        """
        Returns a `RekorClient` populated with the default Rekor production instance.
        """
        return cls(
            DEFAULT_REKOR_URL,
        )

    @classmethod
    def staging(cls) -> RekorClient:
        """
        Returns a `RekorClient` populated with the default Rekor staging instance.
        """
        return cls(STAGING_REKOR_URL)

    @property
    def log(self) -> RekorLog:
        """
        Returns a `RekorLog` adapter for making requests to a Rekor log.
        """
        return RekorLog(f"{self.url}/log", session=self.session)<|MERGE_RESOLUTION|>--- conflicted
+++ resolved
@@ -243,11 +243,7 @@
         """
         Create a new `RekorClient` from the given URL.
         """
-<<<<<<< HEAD
-        self.url = urljoin(url, path)
-=======
         self.url = f"{url}/api/v1"
->>>>>>> 2199d9b5
         self.session = requests.Session()
         self.session.headers.update(
             {
