--- conflicted
+++ resolved
@@ -40,67 +40,6 @@
 DEFAULT_REKOR_URL = "https://rekor.sigstore.dev"
 STAGING_REKOR_URL = "https://rekor.sigstage.dev"
 
-
-<<<<<<< HEAD
-class RekorBundle(BaseModel):
-    """
-    Represents an offline Rekor bundle.
-
-    This model contains most of the same information as `RekorEntry`, but
-    with a slightly different layout.
-
-    See: <https://github.com/sigstore/cosign/blob/main/specs/SIGNATURE_SPEC.md#properties>
-    """
-
-    class Config:
-        allow_population_by_field_name = True
-
-    class _Payload(BaseModel):
-        body: StrictStr = Field(alias="body")
-        integrated_time: StrictInt = Field(alias="integratedTime")
-        log_index: StrictInt = Field(alias="logIndex")
-        log_id: StrictStr = Field(alias="logID")
-
-        class Config:
-            allow_population_by_field_name = True
-
-    signed_entry_timestamp: StrictStr = Field(alias="SignedEntryTimestamp")
-    payload: RekorBundle._Payload = Field(alias="Payload")
-
-    def to_entry(self) -> LogEntry:
-        """
-        Creates a `RekorEntry` from this offline Rekor bundle.
-        """
-
-        return LogEntry(
-            uuid=None,
-            body=b64str(self.payload.body),
-            integrated_time=self.payload.integrated_time,
-            log_id=self.payload.log_id,
-            log_index=self.payload.log_index,
-            inclusion_proof=None,
-            signed_entry_timestamp=b64str(self.signed_entry_timestamp),
-        )
-
-    @classmethod
-    def from_entry(cls, entry: LogEntry) -> RekorBundle:
-        """
-        Returns a `RekorBundle` for this `RekorEntry`.
-        """
-
-        return RekorBundle(
-            signed_entry_timestamp=entry.signed_entry_timestamp,
-            payload=RekorBundle._Payload(
-                body=entry.body,
-                integrated_time=entry.integrated_time,
-                log_index=entry.log_index,
-                log_id=entry.log_id,
-            ),
-        )
-
-
-=======
->>>>>>> 7fcad7d5
 @dataclass(frozen=True)
 class RekorLogInfo:
     """
