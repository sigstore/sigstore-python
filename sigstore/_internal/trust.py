--- conflicted
+++ resolved
@@ -315,11 +315,9 @@
             """Returns the variant's string value."""
             return self.value
 
-<<<<<<< HEAD
-    def __init__(self, inner: _SigningConfig, tlog_version: int | None = None):
-=======
-    def __init__(self, inner: trustroot_v1.SigningConfig):
->>>>>>> d1886a06
+    def __init__(
+        self, inner: trustroot_v1.SigningConfig, tlog_version: int | None = None
+    ):
         """
         Construct a new `SigningConfig`.
 
@@ -403,17 +401,16 @@
             return result
 
         # handle EXACT and ANY selectors
-<<<<<<< HEAD
-        count = config.count if config.selector == ServiceSelector.EXACT else 1
-        if config.selector == ServiceSelector.EXACT and len(result) < count:
-=======
         count = (
             config.count
             if config.selector == trustroot_v1.ServiceSelector.EXACT and config.count
             else 1
         )
-        if len(result) < count:
->>>>>>> d1886a06
+
+        if (
+            config.selector == trustroot_v1.ServiceSelector.EXACT
+            and len(result) < count
+        ):
             raise ValueError(
                 f"Expected {count} services in signing config, found {len(result)}"
             )
@@ -649,27 +646,9 @@
         @api private
         """
         self._inner = inner
-<<<<<<< HEAD
-        self._verify()
 
         # This can be used to enforce a specific rekor major version in signingconfig
         self.force_tlog_version: int | None = None
-
-    def _verify(self) -> None:
-        """
-        Performs various feats of heroism to ensure that the client trust config
-        is well-formed.
-        """
-
-        # The client trust config must have a recognized media type.
-        try:
-            ClientTrustConfig.ClientTrustConfigType(self._inner.media_type)
-        except ValueError:
-            raise Error(
-                f"unsupported client trust config format: {self._inner.media_type}"
-            )
-=======
->>>>>>> d1886a06
 
     @property
     def trusted_root(self) -> TrustedRoot:
