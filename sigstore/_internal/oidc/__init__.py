# Copyright 2022 The Sigstore Authors
#
# Licensed under the Apache License, Version 2.0 (the "License");
# you may not use this file except in compliance with the License.
# You may obtain a copy of the License at
#
#      http://www.apache.org/licenses/LICENSE-2.0
#
# Unless required by applicable law or agreed to in writing, software
# distributed under the License is distributed on an "AS IS" BASIS,
# WITHOUT WARRANTIES OR CONDITIONS OF ANY KIND, either express or implied.
# See the License for the specific language governing permissions and
# limitations under the License.

"""
<<<<<<< HEAD
OIDC functionality for sigstore-python.
"""

from datetime import datetime, timezone

import jwt
from id import IdentityError

# See: https://github.com/sigstore/fulcio/blob/b2186c0/pkg/config/config.go#L182-L201
_KNOWN_OIDC_ISSUERS = {
    "https://accounts.google.com": "email",
    "https://oauth2.sigstore.dev/auth": "email",
    "https://oauth2.sigstage.dev/auth": "email",
    "https://token.actions.githubusercontent.com": "sub",
}
DEFAULT_AUDIENCE = "sigstore"


class ExpiredIdentity(Exception):
    """An error raised when an identity token is expired."""


class Identity:
    """
    A wrapper for an OIDC "identity", as extracted from an OIDC token.
    """

    def __init__(self, identity_token: str) -> None:
        """
        Create a new `Identity` from the given OIDC token. The token must
        contain a set of basic claims (`aud`, `iat`, `nbf`, `exp`, and `iss`),
        as well as whatever "core identity" claim corresponds to the token's
        `iss`.

        The token must also be non-expired (according to its claims)
        at the time of construction. It may become expired over the lifetime
        of the `Identity` object.

        NOTE: This is **not** a verifying wrapper: the given OIDC token's
        signature is not verified.
        """

        try:
            identity_jwt = jwt.decode(
                identity_token,
                options={
                    "verify_signature": False,
                    "verify_aud": True,
                    "verify_iat": True,
                    "verify_nbf": True,
                    "verify_exp": True,
                    "require": ["aud", "iat", "nbf", "exp", "iss"],
                },
                audience=DEFAULT_AUDIENCE,
            )
        except Exception as exc:
            raise IdentityError(
                "Identity token is malformed or missing claims"
            ) from exc

        self.issuer = identity_jwt["iss"]
        self._nbf: int = identity_jwt["nbf"]
        self._exp: int = identity_jwt["exp"]

        # When verifying the private key possession proof, Fulcio uses
        # different claims depending on the token's issuer.
        # We currently special-case a handful of these, and fall back
        # on signing the "sub" claim otherwise.
        proof_claim = _KNOWN_OIDC_ISSUERS.get(self.issuer)
        if proof_claim is not None:
            if proof_claim not in identity_jwt:
                raise IdentityError(
                    f"Identity token missing the required `{proof_claim!r}` claim"
                )

            self.proof = str(identity_jwt.get(proof_claim))
        else:
            try:
                self.proof = str(identity_jwt["sub"])
            except KeyError:
                raise IdentityError("Identity token missing `sub` claim")

    def in_validity_period(self) -> bool:
        """
        Returns whether or not this `Identity` is currently within its self-stated validity period.

        NOTE: As noted in `Identity.__init__`, this is not a verifying wrapper;
        the check here only asserts whether the *unverified* identity's claims
        are within their validity period.
        """

        now = datetime.now(timezone.utc).timestamp()

        return self._nbf <= now <= self._exp
=======
Internal OIDC and OAuth functionality for sigstore-python.
"""
>>>>>>> 09440c5c
<|MERGE_RESOLUTION|>--- conflicted
+++ resolved
@@ -13,102 +13,5 @@
 # limitations under the License.
 
 """
-<<<<<<< HEAD
-OIDC functionality for sigstore-python.
-"""
-
-from datetime import datetime, timezone
-
-import jwt
-from id import IdentityError
-
-# See: https://github.com/sigstore/fulcio/blob/b2186c0/pkg/config/config.go#L182-L201
-_KNOWN_OIDC_ISSUERS = {
-    "https://accounts.google.com": "email",
-    "https://oauth2.sigstore.dev/auth": "email",
-    "https://oauth2.sigstage.dev/auth": "email",
-    "https://token.actions.githubusercontent.com": "sub",
-}
-DEFAULT_AUDIENCE = "sigstore"
-
-
-class ExpiredIdentity(Exception):
-    """An error raised when an identity token is expired."""
-
-
-class Identity:
-    """
-    A wrapper for an OIDC "identity", as extracted from an OIDC token.
-    """
-
-    def __init__(self, identity_token: str) -> None:
-        """
-        Create a new `Identity` from the given OIDC token. The token must
-        contain a set of basic claims (`aud`, `iat`, `nbf`, `exp`, and `iss`),
-        as well as whatever "core identity" claim corresponds to the token's
-        `iss`.
-
-        The token must also be non-expired (according to its claims)
-        at the time of construction. It may become expired over the lifetime
-        of the `Identity` object.
-
-        NOTE: This is **not** a verifying wrapper: the given OIDC token's
-        signature is not verified.
-        """
-
-        try:
-            identity_jwt = jwt.decode(
-                identity_token,
-                options={
-                    "verify_signature": False,
-                    "verify_aud": True,
-                    "verify_iat": True,
-                    "verify_nbf": True,
-                    "verify_exp": True,
-                    "require": ["aud", "iat", "nbf", "exp", "iss"],
-                },
-                audience=DEFAULT_AUDIENCE,
-            )
-        except Exception as exc:
-            raise IdentityError(
-                "Identity token is malformed or missing claims"
-            ) from exc
-
-        self.issuer = identity_jwt["iss"]
-        self._nbf: int = identity_jwt["nbf"]
-        self._exp: int = identity_jwt["exp"]
-
-        # When verifying the private key possession proof, Fulcio uses
-        # different claims depending on the token's issuer.
-        # We currently special-case a handful of these, and fall back
-        # on signing the "sub" claim otherwise.
-        proof_claim = _KNOWN_OIDC_ISSUERS.get(self.issuer)
-        if proof_claim is not None:
-            if proof_claim not in identity_jwt:
-                raise IdentityError(
-                    f"Identity token missing the required `{proof_claim!r}` claim"
-                )
-
-            self.proof = str(identity_jwt.get(proof_claim))
-        else:
-            try:
-                self.proof = str(identity_jwt["sub"])
-            except KeyError:
-                raise IdentityError("Identity token missing `sub` claim")
-
-    def in_validity_period(self) -> bool:
-        """
-        Returns whether or not this `Identity` is currently within its self-stated validity period.
-
-        NOTE: As noted in `Identity.__init__`, this is not a verifying wrapper;
-        the check here only asserts whether the *unverified* identity's claims
-        are within their validity period.
-        """
-
-        now = datetime.now(timezone.utc).timestamp()
-
-        return self._nbf <= now <= self._exp
-=======
 Internal OIDC and OAuth functionality for sigstore-python.
-"""
->>>>>>> 09440c5c
+"""