# Copyright 2022 The Sigstore Authors
#
# Licensed under the Apache License, Version 2.0 (the "License");
# you may not use this file except in compliance with the License.
# You may obtain a copy of the License at
#
#      http://www.apache.org/licenses/LICENSE-2.0
#
# Unless required by applicable law or agreed to in writing, software
# distributed under the License is distributed on an "AS IS" BASIS,
# WITHOUT WARRANTIES OR CONDITIONS OF ANY KIND, either express or implied.
# See the License for the specific language governing permissions and
# limitations under the License.

import base64
import hashlib
import http.server
import os
import threading
import time
import urllib.parse
import uuid
import webbrowser
from typing import Any, Dict, List, Optional, cast

import requests

from sigstore._internal.oidc import IdentityError
from sigstore._internal.oidc.issuer import Issuer

AUTH_SUCCESS_HTML = """
<html>
<title>Sigstore Auth</title>
<body>
<h1>Sigstore Auth Successful</h1>
<p>You may now close this page.</p>
</body>
</html>
"""


class RedirectHandler(http.server.BaseHTTPRequestHandler):
    def log_message(self, _format: str, *_args: Any) -> None:
        pass

    def do_GET(self) -> None:
        server = cast(RedirectServer, self.server)
        r = urllib.parse.urlsplit(self.path)

        # Handle auth response
        if r.path == server.redirect_path:
            self.send_response(200)
            self.send_header("Content-Type", "text/html; charset=utf-8")
            body = AUTH_SUCCESS_HTML.encode("utf-8")
            self.send_header("Content-Length", str(len(body)))
            self.end_headers()
            self.wfile.write(body)
            server.auth_response = urllib.parse.parse_qs(r.query)
            return None

        # Any other request generates an auth request
        url = server.auth_request()
        self.send_response(302)
        self.send_header("Location", url)
        self.end_headers()


OOB_REDIRECT_URI = "urn:ietf:wg:oauth:2.0:oob"


class RedirectServer(http.server.HTTPServer):
    def __init__(self, client_id: str, client_secret: str, issuer: Issuer) -> None:
        super().__init__(("127.0.0.1", 0), RedirectHandler)
        self.state: Optional[str] = None
        self.nonce: Optional[str] = None
        self.auth_response: Optional[Dict[str, List[str]]] = None
        self.is_oob = False
        self._port: int = self.socket.getsockname()[1]
        self._client_id = client_id
        self._client_secret = client_secret
        self._issuer = issuer

    @property
    def active(self) -> bool:
        return self.auth_response is None

    @property
    def base_uri(self) -> str:
        return f"http://localhost:{self._port}"

    @property
    def redirect_path(self) -> str:
        return "/auth/callback"

    @property
    def redirect_uri(self) -> str:
        return (
            (self.base_uri + self.redirect_path)
            if not self.is_oob
            else OOB_REDIRECT_URI
        )

    def generate_code_challenge(self) -> bytes:
        self.code_verifier = base64.urlsafe_b64encode(os.urandom(32)).rstrip(b"=")
        return base64.urlsafe_b64encode(
            hashlib.sha256(self.code_verifier).digest()
        ).rstrip(b"=")

    def auth_request_params(self) -> Dict[str, str]:
        code_challenge = self.generate_code_challenge()
        self.state = str(uuid.uuid4())
        self.nonce = str(uuid.uuid4())
        return {
            "response_type": "code",
            "client_id": self._client_id,
            "client_secret": self._client_secret,
            "scope": "openid email",
            "redirect_uri": self.redirect_uri,
            "code_challenge": code_challenge.decode("utf-8"),
            "code_challenge_method": "S256",
            "state": self.state,
            "nonce": self.nonce,
        }

    def auth_request(self) -> str:
        params = self.auth_request_params()
<<<<<<< HEAD
        return "https://oauth2.sigstage.dev/auth/auth?" + urllib.parse.urlencode(params)
=======
        return f"{self._issuer.auth_endpoint}?{urllib.parse.urlencode(params)}"
>>>>>>> 57da0997

    def enable_oob(self) -> None:
        self.is_oob = True


def get_identity_token(client_id: str, client_secret: str, issuer: Issuer) -> str:
    """
    Retrieve an OpenID Connect token from the Sigstore provider

    This function and the components that it relies on are based off of:
    https://github.com/psteniusubi/python-sample
    """

    code: str
    with RedirectServer(client_id, client_secret, issuer) as server:
        # Launch web browser
        if webbrowser.open(server.base_uri):
            print(f"Your browser will now be opened to:\n{server.auth_request()}\n")
        else:
            server.enable_oob()
            print(
                f"Go to the following link in a browser:\n\n\t{server.auth_request()}"
            )

        thread = threading.Thread(
            target=lambda server: server.serve_forever(),
            args=(server,),
        )
        thread.start()

        if not server.is_oob:
            # Wait until the redirect server populates the response
            while server.auth_response is None:
                time.sleep(0.1)
            auth_error = server.auth_response.get("error")
            if auth_error is not None:
                raise IdentityError(
                    f"Error response from auth endpoint: {auth_error[0]}"
                )
            code = server.auth_response["code"][0]
        else:
            # In the out-of-band case, we wait until the user provides the code
            code = input("Enter verification code: ")

        server.shutdown()
        thread.join()

    # Provide code to token endpoint
    data = {
        "grant_type": "authorization_code",
        "redirect_uri": server.redirect_uri,
        "code": code,
        "code_verifier": server.code_verifier.decode("utf-8"),
    }
    auth = (
        client_id,
        client_secret,
    )
    resp: requests.Response = requests.post(
<<<<<<< HEAD
        "https://oauth2.sigstage.dev/auth/token",
=======
        issuer.token_endpoint,
>>>>>>> 57da0997
        data=data,
        auth=auth,
    )

    try:
        resp.raise_for_status()
    except requests.HTTPError as http_error:
        raise IdentityError from http_error

    token_json = resp.json()
    token_error = token_json.get("error")
    if token_error is not None:
        raise IdentityError(f"Error response from token endpoint: {token_error}")

    return str(token_json["access_token"])<|MERGE_RESOLUTION|>--- conflicted
+++ resolved
@@ -124,11 +124,7 @@
 
     def auth_request(self) -> str:
         params = self.auth_request_params()
-<<<<<<< HEAD
-        return "https://oauth2.sigstage.dev/auth/auth?" + urllib.parse.urlencode(params)
-=======
         return f"{self._issuer.auth_endpoint}?{urllib.parse.urlencode(params)}"
->>>>>>> 57da0997
 
     def enable_oob(self) -> None:
         self.is_oob = True
@@ -188,11 +184,7 @@
         client_secret,
     )
     resp: requests.Response = requests.post(
-<<<<<<< HEAD
-        "https://oauth2.sigstage.dev/auth/token",
-=======
         issuer.token_endpoint,
->>>>>>> 57da0997
         data=data,
         auth=auth,
     )
