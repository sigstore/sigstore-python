--- conflicted
+++ resolved
@@ -227,19 +227,14 @@
         # promise that cryptographically binds it. We verify the inclusion promise
         # itself later, as part of log entry verification.
         if (
-<<<<<<< HEAD
             timestamp := bundle.log_entry._inner.integrated_time
         ) and bundle.log_entry._inner.inclusion_promise:
-=======
-            timestamp := bundle.log_entry.integrated_time
-        ) and bundle.log_entry.inclusion_promise:
-            kv = bundle.log_entry._kind_version
+            kv = bundle.log_entry._inner.kind_version
             if not (kv.kind in ["dsse", "hashedrekord"] and kv.version == "0.0.1"):
                 raise VerificationError(
                     "Integrated time only supported for dsse/hashedrekord 0.0.1 types"
                 )
 
->>>>>>> 77c4b8c6
             verified_timestamps.append(
                 TimestampVerificationResult(
                     source=TimestampSource.TRANSPARENCY_SERVICE,
