--- conflicted
+++ resolved
@@ -34,18 +34,14 @@
 from sigstore_protobuf_specs.dev.sigstore.bundle.v1 import Bundle
 
 from sigstore._internal.rekor import RekorClient
-<<<<<<< HEAD
+
 from sigstore._utils import (
     b64str,
     base64_encode_pem_cert,
     pemcert,
     sha256_streaming,
 )
-from sigstore.transparency import LogEntry
-=======
-from sigstore._utils import base64_encode_pem_cert, sha256_streaming
 from sigstore.transparency import LogEntry, LogInclusionProof
->>>>>>> 7fcad7d5
 
 logger = logging.getLogger(__name__)
 
