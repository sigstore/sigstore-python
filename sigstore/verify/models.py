--- conflicted
+++ resolved
@@ -157,11 +157,7 @@
         self,
         *,
         input_: IO[bytes],
-<<<<<<< HEAD
-        cert_pem: newtypes.pemcert,
-=======
         cert_pem: pemcert,
->>>>>>> 3271aaee
         signature: bytes,
         offline_rekor_entry: LogEntry | None,
     ):
@@ -172,11 +168,7 @@
         """
 
         self.input_digest = sha256_streaming(input_)
-<<<<<<< HEAD
-        self.certificate = newtypes.pemcert(load_pem_x509_certificate(cert_pem.encode()))
-=======
         self.certificate = pemcert(load_pem_x509_certificate(cert_pem.encode()))
->>>>>>> 3271aaee
         self.signature = signature
         self._offline_rekor_entry = offline_rekor_entry
 
@@ -230,13 +222,8 @@
             "apiVersion": "0.0.1",
             "spec": {
                 "signature": {
-<<<<<<< HEAD
-                    "content": newtypes.b64str(base64.b64encode(self.signature).decode()),
-                    "publicKey": {"content": newtypes.b64str(base64_encode_pem_cert(self.certificate))},
-=======
                     "content": b64str(base64.b64encode(self.signature).decode()),
                     "publicKey": {"content": b64str(base64_encode_pem_cert(self.certificate))},
->>>>>>> 3271aaee
                 },
                 "data": {
                     "hash": {"algorithm": "sha256", "value": self.input_digest.hex()}
@@ -244,11 +231,7 @@
             },
         }
 
-<<<<<<< HEAD
-        actual_body = json.loads(newtypes.b64str(base64.b64decode(entry.body)))
-=======
         actual_body = json.loads(b64str(base64.b64decode(entry.body)))
->>>>>>> 3271aaee
 
         if expected_body != actual_body:
             raise InvalidRekorEntry
