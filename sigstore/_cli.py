--- conflicted
+++ resolved
@@ -535,11 +535,6 @@
                 _verify_identity(args)
             elif args.verify_subcommand == "github":
                 _verify_github(args)
-<<<<<<< HEAD
-            else:
-                _die(args, f"Unknown verify subcommand: {args.verify_subcommand}")
-=======
->>>>>>> 8e251bd5
         elif args.subcommand == "get-identity-token":
             identity = _get_identity(args)
             if identity:
@@ -953,11 +948,7 @@
 def _get_identity(args: argparse.Namespace) -> Optional[IdentityToken]:
     token = None
     if not args.oidc_disable_ambient_providers:
-<<<<<<< HEAD
-        token = detect_credential(_DEFAULT_AUDIENCE)
-=======
         token = detect_credential()
->>>>>>> 8e251bd5
 
     # Happy path: we've detected an ambient credential, so we can return early.
     if token:
