--- conflicted
+++ resolved
@@ -32,16 +32,13 @@
 
 
 @main.command("sign")
-<<<<<<< HEAD
-@click.option("identity_token", "--identity-token", metavar="TOKEN", type=click.STRING)
-=======
 @click.option(
     "identity_token",
     "--identity-token",
+    metavar="TOKEN",
     type=click.STRING,
     help="the OIDC identity token to use",
 )
->>>>>>> 4e2b59a4
 @click.option(
     "ctfe_pem",
     "--ctfe",
@@ -49,7 +46,6 @@
     default=resources.open_binary("sigstore._store", "ctfe.pub"),
 )
 @click.option(
-<<<<<<< HEAD
     "oidc_client_id",
     "--oidc-client-id",
     metavar="ID",
@@ -69,13 +65,13 @@
     metavar="URL",
     type=click.STRING,
     default="https://oauth2.sigstore.dev/auth",
-=======
+)
+@click.option(
     "oidc_disable_ambient_providers",
     "--oidc-disable-ambient-providers",
     is_flag=True,
     default=False,
     help="Disable ambient OIDC detection (e.g. on GitHub Actions)",
->>>>>>> 4e2b59a4
 )
 @click.argument(
     "files",
@@ -84,13 +80,9 @@
     nargs=-1,
     required=True,
 )
-<<<<<<< HEAD
 def _sign(
-    files, identity_token, ctfe_pem, oidc_client_id, oidc_client_secret, oidc_issuer
+    files, identity_token, ctfe_pem, oidc_client_id, oidc_client_secret, oidc_issuer, oidc_disable_ambient_providers
 ):
-=======
-def _sign(files, identity_token, ctfe_pem, oidc_disable_ambient_providers):
->>>>>>> 4e2b59a4
     # The order of precedence is as follows:
     #
     # 1) Explicitly supplied identity token
@@ -99,19 +91,16 @@
     if not identity_token and not oidc_disable_ambient_providers:
         identity_token = detect_credential()
     if not identity_token:
-<<<<<<< HEAD
         issuer = Issuer(oidc_issuer)
         identity_token = get_identity_token(
             oidc_client_id,
             oidc_client_secret,
             issuer,
         )
-=======
         identity_token = get_identity_token()
     if not identity_token:
         click.echo("No identity token supplied or detected!", err=True)
         raise click.Abort
->>>>>>> 4e2b59a4
 
     ctfe_pem = ctfe_pem.read()
     for file in files:
