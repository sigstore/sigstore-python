--- conflicted
+++ resolved
@@ -24,7 +24,6 @@
 from typing import Optional, TextIO, Union, cast
 
 from cryptography.x509 import load_pem_x509_certificates
-from id import GitHubOidcPermissionCredentialError, detect_credential
 from sigstore_protobuf_specs.dev.sigstore.bundle.v1 import Bundle
 
 from sigstore import __version__
@@ -44,6 +43,7 @@
     DEFAULT_OAUTH_ISSUER_URL,
     STAGING_OAUTH_ISSUER_URL,
     Issuer,
+    detect_credential,
 )
 from sigstore.sign import Signer
 from sigstore.transparency import LogEntry
@@ -957,47 +957,7 @@
 def _get_identity_token(args: argparse.Namespace) -> Optional[str]:
     token = None
     if not args.oidc_disable_ambient_providers:
-<<<<<<< HEAD
-        token = detect_credential()
-=======
-        try:
-            token = detect_credential(DEFAULT_AUDIENCE)
-        except GitHubOidcPermissionCredentialError as exception:
-            # Provide some common reasons for why we hit permission errors in
-            # GitHub Actions.
-            print(
-                dedent(
-                    f"""
-                    Insufficient permissions for GitHub Actions workflow.
-
-                    The most common reason for this is incorrect
-                    configuration of the top-level `permissions` setting of the
-                    workflow YAML file. It should be configured like so:
-
-                        permissions:
-                          id-token: write
-
-                    Relevant documentation here:
-
-                        https://docs.github.com/en/actions/deployment/security-hardening-your-deployments/about-security-hardening-with-openid-connect#adding-permissions-settings
-
-                    Another possible reason is that the workflow run has been
-                    triggered by a PR from a forked repository. PRs from forked
-                    repositories typically cannot be granted write access.
-
-                    Relevant documentation here:
-
-                        https://docs.github.com/en/actions/security-guides/automatic-token-authentication#modifying-the-permissions-for-the-github_token
-
-                    Additional context:
-
-                    {exception}
-                    """
-                ),
-                file=sys.stderr,
-            )
-            sys.exit(1)
->>>>>>> 48b90509
+        token = detect_credential(DEFAULT_AUDIENCE)
 
     if not token:
         if args.staging:
