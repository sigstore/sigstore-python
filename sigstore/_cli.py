# Copyright 2022 The Sigstore Authors
#
# Licensed under the Apache License, Version 2.0 (the "License");
# you may not use this file except in compliance with the License.
# You may obtain a copy of the License at
#
#      http://www.apache.org/licenses/LICENSE-2.0
#
# Unless required by applicable law or agreed to in writing, software
# distributed under the License is distributed on an "AS IS" BASIS,
# WITHOUT WARRANTIES OR CONDITIONS OF ANY KIND, either express or implied.
# See the License for the specific language governing permissions and
# limitations under the License.

from __future__ import annotations

import argparse
import base64
import logging
import os
import sys
from pathlib import Path
from textwrap import dedent
from typing import NoReturn, Optional, TextIO, Union, cast

<<<<<<< HEAD
from cryptography.hazmat.primitives.serialization import Encoding
from cryptography.x509 import load_pem_x509_certificate, load_pem_x509_certificates
=======
>>>>>>> e3ec47ba
from rich.logging import RichHandler

from sigstore import __version__
from sigstore._internal.fulcio.client import (
    DEFAULT_FULCIO_URL,
    ExpiredCertificate,
    FulcioClient,
)
<<<<<<< HEAD
from sigstore._internal.keyring import Keyring
from sigstore._internal.rekor import _hashedrekord_from_parts
=======
>>>>>>> e3ec47ba
from sigstore._internal.rekor.client import (
    DEFAULT_REKOR_URL,
    RekorClient,
)
<<<<<<< HEAD
from sigstore._internal.trustroot import TrustedRoot
from sigstore._utils import sha256_digest
=======
from sigstore._internal.trustroot import KeyringPurpose, TrustedRoot
from sigstore._utils import PEMCert, cert_der_to_pem, sha256_digest
>>>>>>> e3ec47ba
from sigstore.errors import Error
from sigstore.hashes import Hashed
from sigstore.oidc import (
    DEFAULT_OAUTH_ISSUER_URL,
    STAGING_OAUTH_ISSUER_URL,
    ExpiredIdentity,
    IdentityToken,
    Issuer,
    detect_credential,
)
from sigstore.sign import SigningContext
from sigstore.verify import (
    CertificateVerificationFailure,
    LogEntryMissing,
    Verifier,
    policy,
)
from sigstore.verify.models import Bundle, VerificationFailure

logging.basicConfig(format="%(message)s", datefmt="[%X]", handlers=[RichHandler()])
logger = logging.getLogger(__name__)

# NOTE: We configure the top package logger, rather than the root logger,
# to avoid overly verbose logging in third-party code by default.
package_logger = logging.getLogger("sigstore")
package_logger.setLevel(os.environ.get("SIGSTORE_LOGLEVEL", "INFO").upper())


def _die(args: argparse.Namespace, message: str) -> NoReturn:
    """
    An `argparse` helper that fixes up the type hints on our use of
    `ArgumentParser.error`.
    """
    args._parser.error(message)
    raise ValueError("unreachable")


def _boolify_env(envvar: str) -> bool:
    """
    An `argparse` helper for turning an environment variable into a boolean.

    The semantics here closely mirror `distutils.util.strtobool`.

    See: <https://docs.python.org/3/distutils/apiref.html#distutils.util.strtobool>
    """
    val = os.getenv(envvar)
    if val is None:
        return False

    val = val.lower()
    if val in {"y", "yes", "true", "t", "on", "1"}:
        return True
    elif val in {"n", "no", "false", "f", "off", "0"}:
        return False
    else:
        raise ValueError(f"can't coerce '{val}' to a boolean")


def _add_shared_instance_options(group: argparse._ArgumentGroup) -> None:
    """
    Common Sigstore instance options, shared between all `sigstore` subcommands.
    """
    group.add_argument(
        "--staging",
        dest="__deprecated_staging",
        action="store_true",
        default=False,
        help=(
            "Use sigstore's staging instances, instead of the default production instances. "
            "This option will be deprecated in favor of the global `--staging` option "
            "in a future release."
        ),
    )
    group.add_argument(
        "--rekor-url",
        dest="__deprecated_rekor_url",
        metavar="URL",
        type=str,
        default=None,
        help=(
            "The Rekor instance to use (conflicts with --staging). "
            "This option will be deprecated in favor of the global `--rekor-url` option "
            "in a future release."
        ),
    )


def _add_shared_verify_input_options(group: argparse._ArgumentGroup) -> None:
    """
    Common input options, shared between all `sigstore verify` subcommands.
    """
    group.add_argument(
        "--certificate",
        "--cert",
        metavar="FILE",
        type=Path,
        default=os.getenv("SIGSTORE_CERTIFICATE"),
        help="The PEM-encoded certificate to verify against; not used with multiple inputs",
    )
    group.add_argument(
        "--signature",
        metavar="FILE",
        type=Path,
        default=os.getenv("SIGSTORE_SIGNATURE"),
        help="The signature to verify against; not used with multiple inputs",
    )
    group.add_argument(
        "--bundle",
        metavar="FILE",
        type=Path,
        default=os.getenv("SIGSTORE_BUNDLE"),
        help=("The Sigstore bundle to verify with; not used with multiple inputs"),
    )
    group.add_argument(
        "files",
        metavar="FILE",
        type=Path,
        nargs="+",
        help="The file to verify",
    )


def _add_shared_verification_options(group: argparse._ArgumentGroup) -> None:
    group.add_argument(
        "--cert-identity",
        metavar="IDENTITY",
        type=str,
        default=os.getenv("SIGSTORE_CERT_IDENTITY"),
        help="The identity to check for in the certificate's Subject Alternative Name",
        required=True,
    )
    group.add_argument(
        "--offline",
        action="store_true",
        default=_boolify_env("SIGSTORE_OFFLINE"),
        help="Perform offline verification; requires a Sigstore bundle",
    )


def _add_shared_oidc_options(
    group: Union[argparse._ArgumentGroup, argparse.ArgumentParser],
) -> None:
    """
    Common OIDC options, shared between `sigstore sign` and `sigstore get-identity-token`.
    """
    group.add_argument(
        "--oidc-client-id",
        metavar="ID",
        type=str,
        default=os.getenv("SIGSTORE_OIDC_CLIENT_ID", "sigstore"),
        help="The custom OpenID Connect client ID to use during OAuth2",
    )
    group.add_argument(
        "--oidc-client-secret",
        metavar="SECRET",
        type=str,
        default=os.getenv("SIGSTORE_OIDC_CLIENT_SECRET"),
        help="The custom OpenID Connect client secret to use during OAuth2",
    )
    group.add_argument(
        "--oidc-disable-ambient-providers",
        action="store_true",
        default=_boolify_env("SIGSTORE_OIDC_DISABLE_AMBIENT_PROVIDERS"),
        help="Disable ambient OpenID Connect credential detection (e.g. on GitHub Actions)",
    )
    group.add_argument(
        "--oidc-issuer",
        metavar="URL",
        type=str,
        default=os.getenv("SIGSTORE_OIDC_ISSUER", DEFAULT_OAUTH_ISSUER_URL),
        help="The OpenID Connect issuer to use (conflicts with --staging)",
    )
    group.add_argument(
        "--oauth-force-oob",
        action="store_true",
        default=_boolify_env("SIGSTORE_OAUTH_FORCE_OOB"),
        help="Force an out-of-band OAuth flow and do not automatically start the default web browser",
    )


def _parser() -> argparse.ArgumentParser:
    # Arguments in parent_parser can be used for both commands and subcommands
    parent_parser = argparse.ArgumentParser(add_help=False)
    parent_parser.add_argument(
        "-v",
        "--verbose",
        action="count",
        default=argparse.SUPPRESS,
        help="run with additional debug logging; supply multiple times to increase verbosity",
    )

    parser = argparse.ArgumentParser(
        prog="sigstore",
        description="a tool for signing and verifying Python package distributions",
        formatter_class=argparse.ArgumentDefaultsHelpFormatter,
        parents=[parent_parser],
    )
    parser.add_argument(
        "-V", "--version", action="version", version=f"sigstore {__version__}"
    )

    global_instance_options = parser.add_argument_group("Sigstore instance options")
    global_instance_options.add_argument(
        "--staging",
        action="store_true",
        default=_boolify_env("SIGSTORE_STAGING"),
        help="Use sigstore's staging instances, instead of the default production instances",
    )
    global_instance_options.add_argument(
        "--rekor-url",
        metavar="URL",
        type=str,
        default=os.getenv("SIGSTORE_REKOR_URL", DEFAULT_REKOR_URL),
        help="The Rekor instance to use (conflicts with --staging)",
    )

    subcommands = parser.add_subparsers(
        required=True,
        dest="subcommand",
        metavar="COMMAND",
        help="the operation to perform",
    )

    # `sigstore sign`
    sign = subcommands.add_parser(
        "sign",
        help="sign one or more inputs",
        formatter_class=argparse.ArgumentDefaultsHelpFormatter,
        parents=[parent_parser],
    )

    oidc_options = sign.add_argument_group("OpenID Connect options")
    oidc_options.add_argument(
        "--identity-token",
        metavar="TOKEN",
        type=str,
        default=os.getenv("SIGSTORE_IDENTITY_TOKEN"),
        help="the OIDC identity token to use",
    )
    _add_shared_oidc_options(oidc_options)

    output_options = sign.add_argument_group("Output options")
    output_options.add_argument(
        "--no-default-files",
        action="store_true",
        default=_boolify_env("SIGSTORE_NO_DEFAULT_FILES"),
        help="Don't emit the default output files ({input}.sigstore)",
    )
    output_options.add_argument(
        "--signature",
        "--output-signature",
        metavar="FILE",
        type=Path,
        default=os.getenv("SIGSTORE_OUTPUT_SIGNATURE"),
        help=(
            "Write a single signature to the given file; does not work with multiple input files"
        ),
    )
    output_options.add_argument(
        "--certificate",
        "--output-certificate",
        metavar="FILE",
        type=Path,
        default=os.getenv("SIGSTORE_OUTPUT_CERTIFICATE"),
        help=(
            "Write a single certificate to the given file; does not work with multiple input files"
        ),
    )
    output_options.add_argument(
        "--bundle",
        metavar="FILE",
        type=Path,
        default=os.getenv("SIGSTORE_BUNDLE"),
        help=(
            "Write a single Sigstore bundle to the given file; does not work with multiple input "
            "files"
        ),
    )
    output_options.add_argument(
        "--output-directory",
        metavar="DIR",
        type=Path,
        default=os.getenv("SIGSTORE_OUTPUT_DIRECTORY"),
        help=(
            "Write default outputs to the given directory (conflicts with --signature, --certificate"
            ", --bundle)"
        ),
    )
    output_options.add_argument(
        "--overwrite",
        action="store_true",
        default=_boolify_env("SIGSTORE_OVERWRITE"),
        help="Overwrite preexisting signature and certificate outputs, if present",
    )

    instance_options = sign.add_argument_group("Sigstore instance options")
    _add_shared_instance_options(instance_options)
    instance_options.add_argument(
        "--fulcio-url",
        metavar="URL",
        type=str,
        default=os.getenv("SIGSTORE_FULCIO_URL", DEFAULT_FULCIO_URL),
        help="The Fulcio instance to use (conflicts with --staging)",
    )

    sign.add_argument(
        "files",
        metavar="FILE",
        type=Path,
        nargs="+",
        help="The file to sign",
    )

    # `sigstore verify`
    verify = subcommands.add_parser(
        "verify",
        help="verify one or more inputs",
        formatter_class=argparse.ArgumentDefaultsHelpFormatter,
        parents=[parent_parser],
    )
    verify_subcommand = verify.add_subparsers(
        required=True,
        dest="verify_subcommand",
        metavar="COMMAND",
        help="the kind of verification to perform",
    )

    # `sigstore verify identity`
    verify_identity = verify_subcommand.add_parser(
        "identity",
        help="verify against a known identity and identity provider",
        formatter_class=argparse.ArgumentDefaultsHelpFormatter,
        parents=[parent_parser],
    )
    input_options = verify_identity.add_argument_group("Verification inputs")
    _add_shared_verify_input_options(input_options)

    verification_options = verify_identity.add_argument_group("Verification options")
    _add_shared_verification_options(verification_options)
    verification_options.add_argument(
        "--cert-oidc-issuer",
        metavar="URL",
        type=str,
        default=os.getenv("SIGSTORE_CERT_OIDC_ISSUER"),
        help="The OIDC issuer URL to check for in the certificate's OIDC issuer extension",
        required=True,
    )

    instance_options = verify_identity.add_argument_group("Sigstore instance options")
    _add_shared_instance_options(instance_options)

    # `sigstore verify github`
    verify_github = verify_subcommand.add_parser(
        "github",
        help="verify against GitHub Actions-specific claims",
        formatter_class=argparse.ArgumentDefaultsHelpFormatter,
        parents=[parent_parser],
    )

    input_options = verify_github.add_argument_group("Verification inputs")
    _add_shared_verify_input_options(input_options)

    verification_options = verify_github.add_argument_group("Verification options")
    _add_shared_verification_options(verification_options)
    verification_options.add_argument(
        "--trigger",
        dest="workflow_trigger",
        metavar="EVENT",
        type=str,
        default=os.getenv("SIGSTORE_VERIFY_GITHUB_WORKFLOW_TRIGGER"),
        help="The GitHub Actions event name that triggered the workflow",
    )
    verification_options.add_argument(
        "--sha",
        dest="workflow_sha",
        metavar="SHA",
        type=str,
        default=os.getenv("SIGSTORE_VERIFY_GITHUB_WORKFLOW_SHA"),
        help="The `git` commit SHA that the workflow run was invoked with",
    )
    verification_options.add_argument(
        "--name",
        dest="workflow_name",
        metavar="NAME",
        type=str,
        default=os.getenv("SIGSTORE_VERIFY_GITHUB_WORKFLOW_NAME"),
        help="The name of the workflow that was triggered",
    )
    verification_options.add_argument(
        "--repository",
        dest="workflow_repository",
        metavar="REPO",
        type=str,
        default=os.getenv("SIGSTORE_VERIFY_GITHUB_WORKFLOW_REPOSITORY"),
        help="The repository slug that the workflow was triggered under",
    )
    verification_options.add_argument(
        "--ref",
        dest="workflow_ref",
        metavar="REF",
        type=str,
        default=os.getenv("SIGSTORE_VERIFY_GITHUB_WORKFLOW_REF"),
        help="The `git` ref that the workflow was invoked with",
    )

    instance_options = verify_github.add_argument_group("Sigstore instance options")
    _add_shared_instance_options(instance_options)

    # `sigstore get-identity-token`
    get_identity_token = subcommands.add_parser(
        "get-identity-token",
        help="retrieve and return a Sigstore-compatible OpenID Connect token",
        formatter_class=argparse.ArgumentDefaultsHelpFormatter,
        parents=[parent_parser],
    )
    _add_shared_oidc_options(get_identity_token)

    return parser


def main() -> None:
    parser = _parser()
    args = parser.parse_args()

    # Configure logging upfront, so that we don't miss anything.
    verbose = args.verbose if hasattr(args, "verbose") else 0
    if verbose >= 1:
        package_logger.setLevel("DEBUG")
    if verbose >= 2:
        logging.getLogger().setLevel("DEBUG")

    logger.debug(f"parsed arguments {args}")

    # A few instance flags (like `--staging` and `--rekor-url`) are supported at both the
    # top-level `sigstore` level and the subcommand level (e.g. `sigstore verify --staging`),
    # but the former is preferred.
    if getattr(args, "__deprecated_staging", False):
        logger.warning(
            "`--staging` should be used as a global option, rather than a subcommand option. "
            "Passing `--staging` as a subcommand option will be deprecated in a future release."
        )
        args.staging = args.__deprecated_staging
    if getattr(args, "__deprecated_rekor_url", None):
        logger.warning(
            "`--rekor-url` should be used as a global option, rather than a subcommand option. "
            "Passing `--rekor-url` as a subcommand option will be deprecated in a future release."
        )
        args.rekor_url = args.__deprecated_rekor_url

    # Stuff the parser back into our namespace, so that we can use it for
    # error handling later.
    args._parser = parser

    try:
        if args.subcommand == "sign":
            _sign(args)
        elif args.subcommand == "verify":
            if args.verify_subcommand == "identity":
                _verify_identity(args)
            elif args.verify_subcommand == "github":
                _verify_github(args)
        elif args.subcommand == "get-identity-token":
            identity = _get_identity(args)
            if identity:
                print(identity)
            else:
                _die(args, "No identity token supplied or detected!")

        else:
            _die(args, f"Unknown subcommand: {args.subcommand}")
    except Error as e:
        e.print_and_exit(verbose >= 1)


def _sign(args: argparse.Namespace) -> None:
    has_sig = bool(args.signature)
    has_crt = bool(args.certificate)
    has_bundle = bool(args.bundle)

    # `--no-default-files` has no effect on `--bundle`, but we forbid it because
    # it indicates user confusion.
    if args.no_default_files and has_bundle:
        _die(args, "--no-default-files may not be combined with --bundle.")

    # Fail if `--signature` or `--certificate` is specified *and* we have more
    # than one input.
    if (has_sig or has_crt or has_bundle) and len(args.files) > 1:
        _die(
            args,
            "Error: --signature, --certificate, and --bundle can't be used with "
            "explicit outputs for multiple inputs.",
        )

    if args.output_directory and (has_sig or has_crt or has_bundle):
        _die(
            args,
            "Error: --signature, --certificate, and --bundle can't be used with "
            "an explicit output directory.",
        )

    # Fail if either `--signature` or `--certificate` is specified, but not both.
    if has_sig ^ has_crt:
        _die(args, "Error: --signature and --certificate must be used together.")

    # Build up the map of inputs -> outputs ahead of any signing operations,
    # so that we can fail early if overwriting without `--overwrite`.
    output_map: dict[Path, dict[str, Path | None]] = {}
    for file in args.files:
        if not file.is_file():
            _die(args, f"Input must be a file: {file}")

        sig, cert, bundle = (
            args.signature,
            args.certificate,
            args.bundle,
        )

        output_dir = args.output_directory if args.output_directory else file.parent
        if output_dir.exists() and not output_dir.is_dir():
            _die(args, f"Output directory exists and is not a directory: {output_dir}")
        output_dir.mkdir(parents=True, exist_ok=True)

        if not bundle and not args.no_default_files:
            bundle = output_dir / f"{file.name}.sigstore"

        if not args.overwrite:
            extants = []
            if sig and sig.exists():
                extants.append(str(sig))
            if cert and cert.exists():
                extants.append(str(cert))
            if bundle and bundle.exists():
                extants.append(str(bundle))

            if extants:
                _die(
                    args,
                    "Refusing to overwrite outputs without --overwrite: "
                    f"{', '.join(extants)}",
                )

        output_map[file] = {
            "cert": cert,
            "sig": sig,
            "bundle": bundle,
        }

    # Select the signing context to use.
    if args.staging:
        logger.debug("sign: staging instances requested")
        signing_ctx = SigningContext.staging()
        args.oidc_issuer = STAGING_OAUTH_ISSUER_URL
    elif args.fulcio_url == DEFAULT_FULCIO_URL and args.rekor_url == DEFAULT_REKOR_URL:
        signing_ctx = SigningContext.production()
    else:
        # Assume "production" trust root if no keys are given as arguments
        trusted_root = TrustedRoot.production(purpose=KeyringPurpose.SIGN)

        signing_ctx = SigningContext(
            fulcio=FulcioClient(args.fulcio_url),
            rekor=RekorClient(args.rekor_url),
            trusted_root=trusted_root,
        )

    # The order of precedence for identities is as follows:
    #
    # 1) Explicitly supplied identity token
    # 2) Ambient credential detected in the environment, unless disabled
    # 3) Interactive OAuth flow
    identity: IdentityToken | None
    if args.identity_token:
        identity = IdentityToken(args.identity_token)
    else:
        identity = _get_identity(args)

    if not identity:
        _die(args, "No identity token supplied or detected!")

    with signing_ctx.signer(identity) as signer:
        for file, outputs in output_map.items():
            logger.debug(f"signing for {file.name}")
            with file.open(mode="rb") as io:
                # The input can be indefinitely large, so we perform a streaming
                # digest and sign the prehash rather than buffering it fully.
                digest = sha256_digest(io)
            try:
                result = signer.sign(input_=digest)
            except ExpiredIdentity as exp_identity:
                print("Signature failed: identity token has expired")
                raise exp_identity

            except ExpiredCertificate as exp_certificate:
                print("Signature failed: Fulcio signing certificate has expired")
                raise exp_certificate

            print("Using ephemeral certificate:")
            cert = result.signing_certificate
            cert_pem = cert.public_bytes(Encoding.PEM).decode()
            print(cert_pem)

            print(
                f"Transparency log entry created at index: {result.log_entry.log_index}"
            )

            sig_output: TextIO
            if outputs["sig"] is not None:
                sig_output = outputs["sig"].open("w")
            else:
                sig_output = sys.stdout

            signature = base64.b64encode(
                result._inner.message_signature.signature
            ).decode()
            print(signature, file=sig_output)
            if outputs["sig"] is not None:
                print(f"Signature written to {outputs['sig']}")

            if outputs["cert"] is not None:
                with outputs["cert"].open(mode="w") as io:
                    print(cert_pem, file=io)
                print(f"Certificate written to {outputs['cert']}")

            if outputs["bundle"] is not None:
                with outputs["bundle"].open(mode="w") as io:
                    print(result.to_json(), file=io)
                print(f"Sigstore bundle written to {outputs['bundle']}")


def _collect_verification_state(
    args: argparse.Namespace,
) -> tuple[Verifier, list[tuple[Path, Hashed, Bundle]]]:
    """
    Performs CLI functionality common across all `sigstore verify` subcommands.

    Returns a tuple of the active verifier instance and a list of `(path, hashed, bundle)`
    tuples, where `path` is the filename for display purposes, `hashed` is the
    pre-hashed input to the file being verified and `bundle` is the `Bundle` to verify with.
    """

    # Fail if --certificate, --signature, or --bundle is specified and we
    # have more than one input.
    if (args.certificate or args.signature or args.bundle) and len(args.files) > 1:
        _die(
            args,
            "--certificate, --signature, or --bundle can only be used "
            "with a single input file",
        )

    # Fail if `--certificate` or `--signature` is used with `--bundle`.
    if args.bundle and (args.certificate or args.signature):
        _die(args, "--bundle cannot be used with --certificate or --signature")

    # Fail if `--certificate` or `--signature` is used with `--offline`.
    if args.offline and (args.certificate or args.signature):
        _die(args, "--offline cannot be used with --certificate or --signature")

    # The converse of `sign`: we build up an expected input map and check
    # that we have everything so that we can fail early.
    input_map = {}
    for file in args.files:
        if not file.is_file():
            _die(args, f"Input must be a file: {file}")

        sig, cert, bundle = (
            args.signature,
            args.certificate,
            args.bundle,
        )
        if sig is None:
            sig = file.parent / f"{file.name}.sig"
        if cert is None:
            cert = file.parent / f"{file.name}.crt"
        if bundle is None:
            # NOTE(ww): If the user hasn't specified a bundle via `--bundle` and
            # `{input}.sigstore.json` doesn't exist, then we try `{input}.sigstore`
            # for backwards compatibility.
            legacy_default_bundle = file.parent / f"{file.name}.sigstore"
            bundle = file.parent / f"{file.name}.sigstore.json"

            if not bundle.is_file() and legacy_default_bundle.is_file():
                logger.warning(
                    f"{file}: {legacy_default_bundle} should be named {bundle}. "
                    "Support for discovering 'bare' .sigstore inputs will be deprecated in "
                    "a future release."
                )
                bundle = legacy_default_bundle
            elif bundle.is_file() and legacy_default_bundle.is_file():
                # Don't allow the user to implicitly verify `{input}.sigstore.json` if
                # `{input}.sigstore` is also present, since this implies user confusion.
                _die(
                    args,
                    f"Conflicting inputs: {bundle} and {legacy_default_bundle}",
                )

        missing = []
        if args.signature or args.certificate:
            if not sig.is_file():
                missing.append(str(sig))
            if not cert.is_file():
                missing.append(str(cert))
            input_map[file] = {"cert": cert, "sig": sig}
        else:
            # If a user hasn't explicitly supplied `--signature`, `--certificate` or
            # `--rekor-bundle`, we expect a bundle either supplied via `--bundle` or with the
            # default `{input}.sigstore(.json)?` name.
            if not bundle.is_file():
                missing.append(str(bundle))

            input_map[file] = {"bundle": bundle}

        if missing:
            _die(
                args,
                f"Missing verification materials for {(file)}: {', '.join(missing)}",
            )
    if args.staging:
        logger.debug("verify: staging instances requested")
        verifier = Verifier.staging()
    elif args.rekor_url == DEFAULT_REKOR_URL:
        verifier = Verifier.production()
    else:
        trusted_root = TrustedRoot.production(purpose=KeyringPurpose.VERIFY)
        verifier = Verifier(
            rekor=RekorClient(
                url=args.rekor_url,
            ),
            trusted_root=trusted_root,
        )

    all_materials = []
    for file, inputs in input_map.items():
        with file.open(mode="rb") as io:
            hashed = sha256_digest(io)

        if "bundle" in inputs:
            # Load the bundle
            logger.debug(f"Using bundle from: {inputs['bundle']}")

            bundle_bytes = inputs["bundle"].read_bytes()
            bundle = Bundle.from_json(bundle_bytes)
        else:
            # Load the signing certificate
            logger.debug(f"Using certificate from: {inputs['cert']}")
            cert = load_pem_x509_certificate(inputs["cert"].read_bytes())

            # Load the signature
            logger.debug(f"Using signature from: {inputs['sig']}")
            b64_signature = inputs["sig"].read_text()
            signature = base64.b64decode(b64_signature)

            # When using "detached" materials, we *must* retrieve the log
            # entry from the online log.
            # TODO: This should be abstracted somewhere much better.
            log_entry = verifier._rekor.log.entries.retrieve.post(
                _hashedrekord_from_parts(cert, signature, hashed)
            )
            if log_entry is None:
                _die(args, f"No matching log entry for {file}'s verification materials")
            bundle = Bundle.from_parts(cert, signature, log_entry)

        logger.debug(f"Verifying contents from: {file}")

        all_materials.append((file, hashed, bundle))

    return (verifier, all_materials)


class VerificationError(Error):
    """Raised when the verifier returns a `VerificationFailure` result."""

    def __init__(self, result: VerificationFailure):
        self.message = f"Verification failed: {result.reason}"
        self.result = result

    def diagnostics(self) -> str:
        message = f"Failure reason: {self.result.reason}\n"

        if isinstance(self.result, CertificateVerificationFailure):
            message += dedent(
                f"""
                The given certificate could not be verified against the
                root of trust.

                This may be a result of connecting to the wrong Fulcio instance
                (for example, staging instead of production, or vice versa).

                Additional context:

                {self.result.exception}
                """
            )
        elif isinstance(self.result, LogEntryMissing):
            message += dedent(
                f"""
                These signing artifacts could not be matched to a entry
                in the configured transparency log.

                This may be a result of connecting to the wrong Rekor instance
                (for example, staging instead of production, or vice versa).

                Additional context:

                Signature: {self.result.signature}

                Artifact hash: {self.result.artifact_hash}
                """
            )
        else:
            message += dedent(
                f"""
                A verification error occurred.

                Additional context:

                {self.result}
                """
            )

        return message


def _verify_identity(args: argparse.Namespace) -> None:
    verifier, materials = _collect_verification_state(args)

    for file, hashed, bundle in materials:
        policy_ = policy.Identity(
            identity=args.cert_identity,
            issuer=args.cert_oidc_issuer,
        )

        result = verifier.verify(
            input_=hashed,
            bundle=bundle,
            policy=policy_,
        )

        if result:
            print(f"OK: {file}")
        else:
            print(f"FAIL: {file}")
            raise VerificationError(cast(VerificationFailure, result))


def _verify_github(args: argparse.Namespace) -> None:
    # Every GitHub verification begins with an identity policy,
    # for which we know the issuer URL ahead of time.
    # We then add more policies, as configured by the user's passed-in options.
    inner_policies: list[policy.VerificationPolicy] = [
        policy.Identity(
            identity=args.cert_identity,
            issuer="https://token.actions.githubusercontent.com",
        )
    ]

    if args.workflow_trigger:
        inner_policies.append(policy.GitHubWorkflowTrigger(args.workflow_trigger))
    if args.workflow_sha:
        inner_policies.append(policy.GitHubWorkflowSHA(args.workflow_sha))
    if args.workflow_name:
        inner_policies.append(policy.GitHubWorkflowName(args.workflow_name))
    if args.workflow_repository:
        inner_policies.append(policy.GitHubWorkflowRepository(args.workflow_repository))
    if args.workflow_ref:
        inner_policies.append(policy.GitHubWorkflowRef(args.workflow_ref))

    policy_ = policy.AllOf(inner_policies)

    verifier, materials = _collect_verification_state(args)
    for file, hashed, bundle in materials:
        result = verifier.verify(input_=hashed, bundle=bundle, policy=policy_)

        if result:
            print(f"OK: {file}")
        else:
            print(f"FAIL: {file}")
            raise VerificationError(cast(VerificationFailure, result))


def _get_identity(args: argparse.Namespace) -> Optional[IdentityToken]:
    token = None
    if not args.oidc_disable_ambient_providers:
        token = detect_credential()

    # Happy path: we've detected an ambient credential, so we can return early.
    if token:
        return IdentityToken(token)

    if args.staging:
        issuer = Issuer.staging()
    elif args.oidc_issuer == DEFAULT_OAUTH_ISSUER_URL:
        issuer = Issuer.production()
    else:
        issuer = Issuer(args.oidc_issuer)

    if args.oidc_client_secret is None:
        args.oidc_client_secret = ""  # nosec: B105

    token = issuer.identity_token(
        client_id=args.oidc_client_id,
        client_secret=args.oidc_client_secret,
        force_oob=args.oauth_force_oob,
    )

    return token<|MERGE_RESOLUTION|>--- conflicted
+++ resolved
@@ -23,11 +23,8 @@
 from textwrap import dedent
 from typing import NoReturn, Optional, TextIO, Union, cast
 
-<<<<<<< HEAD
 from cryptography.hazmat.primitives.serialization import Encoding
-from cryptography.x509 import load_pem_x509_certificate, load_pem_x509_certificates
-=======
->>>>>>> e3ec47ba
+from cryptography.x509 import load_pem_x509_certificate
 from rich.logging import RichHandler
 
 from sigstore import __version__
@@ -36,22 +33,13 @@
     ExpiredCertificate,
     FulcioClient,
 )
-<<<<<<< HEAD
-from sigstore._internal.keyring import Keyring
 from sigstore._internal.rekor import _hashedrekord_from_parts
-=======
->>>>>>> e3ec47ba
 from sigstore._internal.rekor.client import (
     DEFAULT_REKOR_URL,
     RekorClient,
 )
-<<<<<<< HEAD
-from sigstore._internal.trustroot import TrustedRoot
+from sigstore._internal.trustroot import KeyringPurpose, TrustedRoot
 from sigstore._utils import sha256_digest
-=======
-from sigstore._internal.trustroot import KeyringPurpose, TrustedRoot
-from sigstore._utils import PEMCert, cert_der_to_pem, sha256_digest
->>>>>>> e3ec47ba
 from sigstore.errors import Error
 from sigstore.hashes import Hashed
 from sigstore.oidc import (
