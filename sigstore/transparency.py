# Copyright 2022 The Sigstore Authors
#
# Licensed under the Apache License, Version 2.0 (the "License");
# you may not use this file except in compliance with the License.
# You may obtain a copy of the License at
#
#      http://www.apache.org/licenses/LICENSE-2.0
#
# Unless required by applicable law or agreed to in writing, software
# distributed under the License is distributed on an "AS IS" BASIS,
# WITHOUT WARRANTIES OR CONDITIONS OF ANY KIND, either express or implied.
# See the License for the specific language governing permissions and
# limitations under the License.

"""
Transparency log data structures.
"""

from __future__ import annotations

import base64
import logging
import typing
from typing import Any, List, Optional

<<<<<<< HEAD
from cryptography.exceptions import InvalidSignature
=======
import rfc8785
>>>>>>> 87faf2bc
from pydantic import (
    BaseModel,
    ConfigDict,
    Field,
    StrictInt,
    StrictStr,
    ValidationInfo,
    field_validator,
)
from pydantic.dataclasses import dataclass

from sigstore._internal.merkle import verify_merkle_inclusion
from sigstore._internal.rekor.checkpoint import verify_checkpoint
from sigstore._utils import B64Str, KeyID
from sigstore.errors import Error

if typing.TYPE_CHECKING:
    from sigstore._internal.trustroot import RekorKeyring


_logger = logging.getLogger(__name__)


class InvalidLogEntry(Error):
    """
    The transparency log entry is invalid in some way.
    """


class LogInclusionProof(BaseModel):
    """
    Represents an inclusion proof for a transparency log entry.
    """

    model_config = ConfigDict(populate_by_name=True)

    checkpoint: StrictStr = Field(..., alias="checkpoint")
    hashes: List[StrictStr] = Field(..., alias="hashes")
    log_index: StrictInt = Field(..., alias="logIndex")
    root_hash: StrictStr = Field(..., alias="rootHash")
    tree_size: StrictInt = Field(..., alias="treeSize")

    @field_validator("log_index")
    def _log_index_positive(cls, v: int) -> int:
        if v < 0:
            raise ValueError(f"Inclusion proof has invalid log index: {v} < 0")
        return v

    @field_validator("tree_size")
    def _tree_size_positive(cls, v: int) -> int:
        if v < 0:
            raise ValueError(f"Inclusion proof has invalid tree size: {v} < 0")
        return v

    @field_validator("tree_size")
    def _log_index_within_tree_size(
        cls, v: int, info: ValidationInfo, **kwargs: Any
    ) -> int:
        if "log_index" in info.data and v <= info.data["log_index"]:
            raise ValueError(
                "Inclusion proof has log index greater than or equal to tree size: "
                f"{v} <= {info.data['log_index']}"
            )
        return v


@dataclass(frozen=True)
class LogEntry:
    """
    Represents a transparency log entry.

    Log entries are retrieved from the transparency log after signing or verification events,
    or loaded from "Sigstore" bundles provided by the user.

    This representation allows for either a missing inclusion promise or a missing
    inclusion proof, but not both: attempting to construct a `LogEntry` without
    at least one will fail.
    """

    uuid: Optional[str]
    """
    This entry's unique ID in the log instance it was retrieved from.

    For sharded log deployments, IDs are unique per-shard.

    Not present for `LogEntry` instances loaded from Sigstore bundles.
    """

    body: B64Str
    """
    The base64-encoded body of the transparency log entry.
    """

    integrated_time: int
    """
    The UNIX time at which this entry was integrated into the transparency log.
    """

    log_id: str
    """
    The log's ID (as the SHA256 hash of the DER-encoded public key for the log
    at the time of entry inclusion).
    """

    log_index: int
    """
    The index of this entry within the log.
    """

    inclusion_proof: LogInclusionProof
    """
    An inclusion proof for this log entry.
    """

    inclusion_promise: Optional[B64Str]
    """
    An inclusion promise for this log entry, if present.

    Internally, this is a base64-encoded Signed Entry Timestamp (SET) for this
    log entry.
    """

    @classmethod
    def _from_response(cls, dict_: dict[str, Any]) -> LogEntry:
        """
        Create a new `LogEntry` from the given API response.
        """

        # Assumes we only get one entry back
        entries = list(dict_.items())
        if len(entries) != 1:
            raise ValueError("Received multiple entries in response")

        uuid, entry = entries[0]
        return LogEntry(
            uuid=uuid,
            body=entry["body"],
            integrated_time=entry["integratedTime"],
            log_id=entry["logID"],
            log_index=entry["logIndex"],
            inclusion_proof=LogInclusionProof.model_validate(
                entry["verification"]["inclusionProof"]
            ),
            inclusion_promise=entry["verification"]["signedEntryTimestamp"],
        )

    def encode_canonical(self) -> bytes:
        """
        Returns a canonicalized JSON (RFC 8785) representation of the transparency log entry.

        This encoded representation is suitable for verification against
        the Signed Entry Timestamp.
        """
        payload: dict[str, int | str] = {
            "body": self.body,
            "integratedTime": self.integrated_time,
            "logID": self.log_id,
            "logIndex": self.log_index,
        }

<<<<<<< HEAD
        return encode_canonical(payload).encode()  # type: ignore

    def _verify_set(self, keyring: RekorKeyring) -> None:
        """
        Verify the inclusion promise (Signed Entry Timestamp) for a given transparency log
        `entry` using the given `keyring`.

        Fails if the given log entry does not contain an inclusion promise.
        """

        if self.inclusion_promise is None:
            raise InvalidLogEntry("invalid inclusion promise: missing")

        signed_entry_ts = base64.b64decode(self.inclusion_promise)

        try:
            keyring.verify(
                key_id=KeyID(bytes.fromhex(self.log_id)),
                signature=signed_entry_ts,
                data=self.encode_canonical(),
            )
        except InvalidSignature as inval_sig:
            raise InvalidLogEntry(
                "invalid inclusion promise: invalid signature"
            ) from inval_sig

    def _verify(self, keyring: RekorKeyring) -> None:
        """
        Verifies this log entry.

        This method performs steps (5), (6), and optionally (7) in
        the top-level verify API:

        * Verifies the consistency of the entry with the given bundle;
        * Verifies the Merkle inclusion proof and its signed checkpoint;
        * Verifies the inclusion promise, if present.
        """

        verify_merkle_inclusion(self)
        verify_checkpoint(keyring, self)

        _logger.debug(f"successfully verified inclusion proof: index={self.log_index}")

        if self.inclusion_promise:
            self._verify_set(keyring)
            _logger.debug(
                f"successfully verified inclusion promise: index={self.log_index}"
            )
=======
        return rfc8785.dumps(payload)
>>>>>>> 87faf2bc
<|MERGE_RESOLUTION|>--- conflicted
+++ resolved
@@ -23,11 +23,8 @@
 import typing
 from typing import Any, List, Optional
 
-<<<<<<< HEAD
+import rfc8785
 from cryptography.exceptions import InvalidSignature
-=======
-import rfc8785
->>>>>>> 87faf2bc
 from pydantic import (
     BaseModel,
     ConfigDict,
@@ -188,8 +185,7 @@
             "logIndex": self.log_index,
         }
 
-<<<<<<< HEAD
-        return encode_canonical(payload).encode()  # type: ignore
+        return rfc8785.dumps(payload)
 
     def _verify_set(self, keyring: RekorKeyring) -> None:
         """
@@ -236,7 +232,4 @@
             self._verify_set(keyring)
             _logger.debug(
                 f"successfully verified inclusion promise: index={self.log_index}"
-            )
-=======
-        return rfc8785.dumps(payload)
->>>>>>> 87faf2bc
+            )