# Copyright 2022 The Sigstore Authors
#
# Licensed under the Apache License, Version 2.0 (the "License");
# you may not use this file except in compliance with the License.
# You may obtain a copy of the License at
#
#      http://www.apache.org/licenses/LICENSE-2.0
#
# Unless required by applicable law or agreed to in writing, software
# distributed under the License is distributed on an "AS IS" BASIS,
# WITHOUT WARRANTIES OR CONDITIONS OF ANY KIND, either express or implied.
# See the License for the specific language governing permissions and
# limitations under the License.

"""
Common models shared between signing and verification.
"""

from __future__ import annotations

import base64
import json
import logging
import typing
from enum import Enum
from textwrap import dedent
from typing import Any, Optional

import rfc8785
from cryptography.hazmat.primitives.serialization import Encoding
from cryptography.x509 import (
    Certificate,
    load_der_x509_certificate,
)
from pydantic import (
    BaseModel,
    ConfigDict,
    Field,
    StrictInt,
    StrictStr,
    TypeAdapter,
    ValidationInfo,
    field_validator,
)
from pydantic.dataclasses import dataclass
from rekor_types import Dsse, Hashedrekord, ProposedEntry
from rfc3161_client import TimeStampResponse, decode_timestamp_response
from sigstore_protobuf_specs.dev.sigstore.bundle import v1 as bundle_v1
from sigstore_protobuf_specs.dev.sigstore.bundle.v1 import (
    Bundle as _Bundle,
)
from sigstore_protobuf_specs.dev.sigstore.bundle.v1 import (
    TimestampVerificationData as _TimestampVerificationData,
)
from sigstore_protobuf_specs.dev.sigstore.bundle.v1 import (
    VerificationMaterial as _VerificationMaterial,
)
from sigstore_protobuf_specs.dev.sigstore.common import v1 as common_v1
from sigstore_protobuf_specs.dev.sigstore.common.v1 import Rfc3161SignedTimestamp
from sigstore_protobuf_specs.dev.sigstore.rekor import v1 as rekor_v1
from sigstore_protobuf_specs.dev.sigstore.rekor.v1 import (
    InclusionProof,
)

from sigstore import dsse
from sigstore._internal.merkle import verify_merkle_inclusion
from sigstore._internal.rekor.checkpoint import verify_checkpoint
from sigstore._utils import (
    B64Str,
    KeyID,
    cert_is_leaf,
    cert_is_root_ca,
)
from sigstore.errors import Error, VerificationError

if typing.TYPE_CHECKING:
    from sigstore._internal.trust import RekorKeyring


_logger = logging.getLogger(__name__)


class LogInclusionProof(BaseModel):
    """
    Represents an inclusion proof for a transparency log entry.
    """

    model_config = ConfigDict(populate_by_name=True)

    checkpoint: StrictStr = Field(..., alias="checkpoint")
    hashes: list[StrictStr] = Field(..., alias="hashes")
    log_index: StrictInt = Field(..., alias="logIndex")
    root_hash: StrictStr = Field(..., alias="rootHash")
    tree_size: StrictInt = Field(..., alias="treeSize")

    @field_validator("log_index")
    def _log_index_positive(cls, v: int) -> int:
        if v < 0:
            raise ValueError(f"Inclusion proof has invalid log index: {v} < 0")
        return v

    @field_validator("tree_size")
    def _tree_size_positive(cls, v: int) -> int:
        if v < 0:
            raise ValueError(f"Inclusion proof has invalid tree size: {v} < 0")
        return v

    @field_validator("tree_size")
    def _log_index_within_tree_size(
        cls, v: int, info: ValidationInfo, **kwargs: Any
    ) -> int:
        if "log_index" in info.data and v <= info.data["log_index"]:
            raise ValueError(
                "Inclusion proof has log index greater than or equal to tree size: "
                f"{v} <= {info.data['log_index']}"
            )
        return v


@dataclass(frozen=True)
class LogEntry:
    """
    Represents a transparency log entry.

    Log entries are retrieved from the transparency log after signing or verification events,
    or loaded from "Sigstore" bundles provided by the user.

    This representation allows for either a missing inclusion promise or a missing
    inclusion proof, but not both: attempting to construct a `LogEntry` without
    at least one will fail.
    """

    uuid: Optional[str]
    """
    This entry's unique ID in the log instance it was retrieved from.

    For sharded log deployments, IDs are unique per-shard.

    Not present for `LogEntry` instances loaded from Sigstore bundles.
    """

    body: B64Str
    """
    The base64-encoded body of the transparency log entry.
    """

    integrated_time: int
    """
    The UNIX time at which this entry was integrated into the transparency log.
    """

    log_id: str
    """
    The log's ID (as the SHA256 hash of the DER-encoded public key for the log
    at the time of entry inclusion).
    """

    log_index: int
    """
    The index of this entry within the log.
    """

    inclusion_proof: LogInclusionProof
    """
    An inclusion proof for this log entry.
    """

    inclusion_promise: Optional[B64Str]
    """
    An inclusion promise for this log entry, if present.

    Internally, this is a base64-encoded Signed Entry Timestamp (SET) for this
    log entry.
    """

    @classmethod
    def _from_response(cls, dict_: dict[str, Any]) -> LogEntry:
        """
        Create a new `LogEntry` from the given API response.
        """

        # Assumes we only get one entry back
        entries = list(dict_.items())
        if len(entries) != 1:
            raise ValueError("Received multiple entries in response")

        uuid, entry = entries[0]
        return LogEntry(
            uuid=uuid,
            body=entry["body"],
            integrated_time=entry["integratedTime"],
            log_id=entry["logID"],
            log_index=entry["logIndex"],
            inclusion_proof=LogInclusionProof.model_validate(
                entry["verification"]["inclusionProof"]
            ),
            inclusion_promise=entry["verification"]["signedEntryTimestamp"],
        )

    @classmethod
    def _from_dict_rekor(cls, dict_: dict[str, Any]) -> LogEntry:
        """
        Create a new `LogEntry` from the given Rekor TransparencyLogEntry.
        """
        tlog_entry = rekor_v1.TransparencyLogEntry()
        tlog_entry.from_dict(dict_)

        inclusion_proof: InclusionProof | None = tlog_entry.inclusion_proof
        # This check is required by us as the client, not the
        # protobuf-specs themselves.
        if not inclusion_proof or not inclusion_proof.checkpoint.envelope:
            raise InvalidBundle("entry must contain inclusion proof, with checkpoint")

        parsed_inclusion_proof = LogInclusionProof(
            checkpoint=inclusion_proof.checkpoint.envelope,
            hashes=[h.hex() for h in inclusion_proof.hashes],
            log_index=inclusion_proof.log_index,
            root_hash=inclusion_proof.root_hash.hex(),
            tree_size=inclusion_proof.tree_size,
        )

        return LogEntry(
            uuid=None,
            body=B64Str(base64.b64encode(tlog_entry.canonicalized_body).decode()),
            integrated_time=tlog_entry.integrated_time,
            log_id=tlog_entry.log_id.key_id.hex(),
            log_index=tlog_entry.log_index,
            inclusion_proof=parsed_inclusion_proof,
            inclusion_promise=B64Str(
                base64.b64encode(
                    tlog_entry.inclusion_promise.signed_entry_timestamp
                ).decode()
            ),
        )

    def _to_rekor(self) -> rekor_v1.TransparencyLogEntry:
        """
        Create a new protobuf-level `TransparencyLogEntry` from this `LogEntry`.

        @private
        """
        inclusion_promise: rekor_v1.InclusionPromise | None = None
        if self.inclusion_promise:
            inclusion_promise = rekor_v1.InclusionPromise(
                signed_entry_timestamp=base64.b64decode(self.inclusion_promise)
            )

        inclusion_proof = rekor_v1.InclusionProof(
            log_index=self.inclusion_proof.log_index,
            root_hash=bytes.fromhex(self.inclusion_proof.root_hash),
            tree_size=self.inclusion_proof.tree_size,
            hashes=[bytes.fromhex(hash_) for hash_ in self.inclusion_proof.hashes],
            checkpoint=rekor_v1.Checkpoint(envelope=self.inclusion_proof.checkpoint),
        )

        tlog_entry = rekor_v1.TransparencyLogEntry(
            log_index=self.log_index,
            log_id=common_v1.LogId(key_id=bytes.fromhex(self.log_id)),
            integrated_time=self.integrated_time,
            inclusion_promise=inclusion_promise,  # type: ignore[arg-type]
            inclusion_proof=inclusion_proof,
            canonicalized_body=base64.b64decode(self.body),
        )

        # Fill in the appropriate kind
        body_entry: ProposedEntry = TypeAdapter(ProposedEntry).validate_json(
            tlog_entry.canonicalized_body
        )
        if not isinstance(body_entry, (Hashedrekord, Dsse)):
            raise InvalidBundle("log entry is not of expected type")

        tlog_entry.kind_version = rekor_v1.KindVersion(
            kind=body_entry.kind, version=body_entry.api_version
        )

        return tlog_entry

    def encode_canonical(self) -> bytes:
        """
        Returns a canonicalized JSON (RFC 8785) representation of the transparency log entry.

        This encoded representation is suitable for verification against
        the Signed Entry Timestamp.
        """
        payload: dict[str, int | str] = {
            "body": self.body,
            "integratedTime": self.integrated_time,
            "logID": self.log_id,
            "logIndex": self.log_index,
        }

        return rfc8785.dumps(payload)

    def _verify_set(self, keyring: RekorKeyring) -> None:
        """
        Verify the inclusion promise (Signed Entry Timestamp) for a given transparency log
        `entry` using the given `keyring`.

        Fails if the given log entry does not contain an inclusion promise.
        """

        if self.inclusion_promise is None:
            raise VerificationError("SET: invalid inclusion promise: missing")

        signed_entry_ts = base64.b64decode(self.inclusion_promise)

        try:
            keyring.verify(
                key_id=KeyID(bytes.fromhex(self.log_id)),
                signature=signed_entry_ts,
                data=self.encode_canonical(),
            )
        except VerificationError as exc:
            raise VerificationError(f"SET: invalid inclusion promise: {exc}")

    def _verify(self, keyring: RekorKeyring) -> None:
        """
        Verifies this log entry.

        This method performs steps (5), (6), and optionally (7) in
        the top-level verify API:

        * Verifies the consistency of the entry with the given bundle;
        * Verifies the Merkle inclusion proof and its signed checkpoint;
        * Verifies the inclusion promise, if present.
        """

        verify_merkle_inclusion(self)
        verify_checkpoint(keyring, self)

        _logger.debug(f"successfully verified inclusion proof: index={self.log_index}")

        if self.inclusion_promise:
            self._verify_set(keyring)
            _logger.debug(
                f"successfully verified inclusion promise: index={self.log_index}"
            )


class TimestampVerificationData:
    """
    Represents a TimestampVerificationData structure.

    @private
    """

    def __init__(self, inner: _TimestampVerificationData) -> None:
        """Init method."""
        self._inner = inner
        self._verify()

    def _verify(self) -> None:
        """
        Verifies the TimestampVerificationData.

        It verifies that TimeStamp Responses embedded in the bundle are correctly
        formed.
        """
        try:
            self._signed_ts = [
                decode_timestamp_response(ts.signed_timestamp)
                for ts in self._inner.rfc3161_timestamps
            ]
        except ValueError:
            raise VerificationError("Invalid Timestamp Response")

    @property
    def rfc3161_timestamps(self) -> list[TimeStampResponse]:
        """Returns a list of signed timestamp."""
        return self._signed_ts

    @classmethod
    def from_json(cls, raw: str | bytes) -> TimestampVerificationData:
        """
        Deserialize the given timestamp verification data.
        """
        inner = _TimestampVerificationData().from_json(raw)
        return cls(inner)


class VerificationMaterial:
    """
    Represents a VerificationMaterial structure.
    """

    def __init__(self, inner: _VerificationMaterial) -> None:
        """Init method."""
        self._inner = inner

    @property
    def timestamp_verification_data(self) -> TimestampVerificationData:
        """
        Returns the Timestamp Verification Data.
        """
        return TimestampVerificationData(self._inner.timestamp_verification_data)


class InvalidBundle(Error):
    """
    Raised when the associated `Bundle` is invalid in some way.
    """

    def diagnostics(self) -> str:
        """Returns diagnostics for the error."""

        return dedent(
            f"""\
        An issue occurred while parsing the Sigstore bundle.

        The provided bundle is malformed and may have been modified maliciously.

        Additional context:

        {self}
        """
        )


class Bundle:
    """
    Represents a Sigstore bundle.
    """

    class BundleType(str, Enum):
        """
        Known Sigstore bundle media types.
        """

        BUNDLE_0_1 = "application/vnd.dev.sigstore.bundle+json;version=0.1"
        BUNDLE_0_2 = "application/vnd.dev.sigstore.bundle+json;version=0.2"
        BUNDLE_0_3_ALT = "application/vnd.dev.sigstore.bundle+json;version=0.3"
        BUNDLE_0_3 = "application/vnd.dev.sigstore.bundle.v0.3+json"

        def __str__(self) -> str:
            """Returns the variant's string value."""
            return self.value

    def __init__(self, inner: _Bundle) -> None:
        """
        Creates a new bundle. This is not a public API; use
        `from_json` instead.

        @private
        """
        self._inner = inner
        self._verify()

    def _verify(self) -> None:
        """
        Performs various feats of heroism to ensure the bundle is well-formed
        and upholds invariants, including:

        * The "leaf" (signing) certificate is present;
        * There is a inclusion proof present, even if the Bundle's version
           predates a mandatory inclusion proof.
        """

        # The bundle must have a recognized media type.
        try:
            media_type = Bundle.BundleType(self._inner.media_type)
        except ValueError:
            raise InvalidBundle(f"unsupported bundle format: {self._inner.media_type}")

        # Extract the signing certificate.
        if media_type in (
            Bundle.BundleType.BUNDLE_0_3,
            Bundle.BundleType.BUNDLE_0_3_ALT,
        ):
            # For "v3" bundles, the signing certificate is the only one present.
            if not self._inner.verification_material.certificate:
                raise InvalidBundle("expected certificate in bundle")

            leaf_cert = load_der_x509_certificate(
                self._inner.verification_material.certificate.raw_bytes
            )
        else:
            # In older bundles, there is an entire pool (misleadingly called
            # a chain) of certificates, the first of which is the signing
            # certificate.
            chain = self._inner.verification_material.x509_certificate_chain
            if not chain or not chain.certificates:
                raise InvalidBundle("expected non-empty certificate chain in bundle")

            # Per client policy in protobuf-specs: the first entry in the chain
            # MUST be a leaf certificate, and the rest of the chain MUST NOT
            # include a root CA or any intermediate CAs that appear in an
            # independent root of trust.
            #
            # We expect some old bundles to violate the rules around root
            # and intermediate CAs, so we issue warnings and not hard errors
            # in those cases.
            leaf_cert, *chain_certs = [
                load_der_x509_certificate(cert.raw_bytes) for cert in chain.certificates
            ]
            if not cert_is_leaf(leaf_cert):
                raise InvalidBundle(
                    "bundle contains an invalid leaf or non-leaf certificate in the leaf position"
                )

            for chain_cert in chain_certs:
                # TODO: We should also retrieve the root of trust here and
                # cross-check against it.
                if cert_is_root_ca(chain_cert):
                    _logger.warning(
                        "this bundle contains a root CA, making it subject to misuse"
                    )

        self._signing_certificate = leaf_cert

        # Extract the log entry. For the time being, we expect
        # bundles to only contain a single log entry.
        tlog_entries = self._inner.verification_material.tlog_entries
        if len(tlog_entries) != 1:
            raise InvalidBundle("expected exactly one log entry in bundle")
        tlog_entry = tlog_entries[0]

        # Handling of inclusion promises and proofs varies between bundle
        # format versions:
        #
        # * For 0.1, an inclusion promise is required; the client
        #   MUST verify the inclusion promise.
        #   The inclusion proof is NOT required. If provided, it might NOT
        #   contain a checkpoint; in this case, we ignore it (since it's
        #   useless without one).
        #
        # * For 0.2+, an inclusion proof is required; the client MUST
        #   verify the inclusion proof. The inclusion prof MUST contain
        #   a checkpoint.
        #
        #   The inclusion promise is NOT required if another source of signed
        #   time (such as a signed timestamp) is present. If no other source
        #   of signed time is present, then the inclusion promise MUST be
        #   present.
        #
        # Before all of this, we require that the inclusion proof be present
        # (when constructing the LogEntry).
        log_entry = LogEntry._from_dict_rekor(tlog_entry.to_dict())

        if media_type == Bundle.BundleType.BUNDLE_0_1:
            if not log_entry.inclusion_promise:
                raise InvalidBundle("bundle must contain an inclusion promise")
            if not log_entry.inclusion_proof.checkpoint:
                _logger.debug(
                    "0.1 bundle contains inclusion proof without checkpoint; ignoring"
                )
        else:
            if not log_entry.inclusion_proof.checkpoint:
                raise InvalidBundle("expected checkpoint in inclusion proof")

            if (
                not log_entry.inclusion_promise
                and not self._inner.verification_material.timestamp_verification_data.rfc3161_timestamps
            ):
                raise InvalidBundle(
                    "bundle must contain an inclusion promise or signed timestamp(s)"
                )

        self._log_entry = log_entry

    @property
    def signing_certificate(self) -> Certificate:
        """Returns the bundle's contained signing (i.e. leaf) certificate."""
        return self._signing_certificate

    @property
    def log_entry(self) -> LogEntry:
        """
        Returns the bundle's log entry, containing an inclusion proof
        (with checkpoint) and an inclusion promise (if the latter is present).
        """
        return self._log_entry

    @property
    def _dsse_envelope(self) -> dsse.Envelope | None:
        """
        Returns the DSSE envelope within this Bundle as a `dsse.Envelope`.

        @private
        """
        if self._inner.is_set("dsse_envelope"):
            return dsse.Envelope(self._inner.dsse_envelope)  # type: ignore[arg-type]
        return None

    @property
    def signature(self) -> bytes:
        """
        Returns the signature bytes of this bundle.
        Either from the DSSE Envelope or from the message itself.
        """
        return (
            self._dsse_envelope.signature
            if self._dsse_envelope
            else self._inner.message_signature.signature  # type: ignore[union-attr]
        )

    @property
    def verification_material(self) -> VerificationMaterial:
        """
        Returns the bundle's verification material.
        """
        return VerificationMaterial(self._inner.verification_material)

    @classmethod
    def from_json(cls, raw: bytes | str) -> Bundle:
        """
        Deserialize the given Sigstore bundle.
        """
        inner = _Bundle.from_dict(json.loads(raw))
        return cls(inner)

    def to_json(self) -> str:
        """
        Return a JSON encoding of this bundle.
        """
        return self._inner.to_json()

    def _to_parts(
        self,
    ) -> tuple[Certificate, common_v1.MessageSignature | dsse.Envelope, LogEntry]:
        """
        Decompose the `Bundle` into its core constituent parts.

        @private
        """

        content: common_v1.MessageSignature | dsse.Envelope
<<<<<<< HEAD
        if self._dsse_envelope:
            content = self._dsse_envelope
        else:
            content = self._inner.message_signature  # type: ignore[assignment]
=======
        content = self._dsse_envelope or self._inner.message_signature
>>>>>>> 2ff9ee99

        return (self.signing_certificate, content, self.log_entry)

    @classmethod
    def from_parts(cls, cert: Certificate, sig: bytes, log_entry: LogEntry) -> Bundle:
        """
        Construct a Sigstore bundle (of `hashedrekord` type) from its
        constituent parts.
        """

        return cls._from_parts(
            cert, common_v1.MessageSignature(signature=sig), log_entry
        )

    @classmethod
    def _from_parts(
        cls,
        cert: Certificate,
        content: common_v1.MessageSignature | dsse.Envelope,
        log_entry: LogEntry,
        signed_timestamp: Optional[list[TimeStampResponse]] = None,
    ) -> Bundle:
        """
        @private
        """

        timestamp_verifcation_data = bundle_v1.TimestampVerificationData(
            rfc3161_timestamps=[]
        )
        if signed_timestamp is not None:
            timestamp_verifcation_data.rfc3161_timestamps.extend(
                [
                    Rfc3161SignedTimestamp(signed_timestamp=response.as_bytes())
                    for response in signed_timestamp
                ]
            )

        # Fill in the appropriate variants.
        if isinstance(content, common_v1.MessageSignature):
            content = {"message_signature": content}
        else:
            content = {"dsse_envelope": content._inner}

        inner = _Bundle(
            media_type=Bundle.BundleType.BUNDLE_0_3.value,
            verification_material=bundle_v1.VerificationMaterial(
                certificate=common_v1.X509Certificate(cert.public_bytes(Encoding.DER)),
                tlog_entries=[log_entry._to_rekor()],
                timestamp_verification_data=timestamp_verifcation_data,
            ),
            **content,
        )

        return cls(inner)<|MERGE_RESOLUTION|>--- conflicted
+++ resolved
@@ -624,14 +624,10 @@
         """
 
         content: common_v1.MessageSignature | dsse.Envelope
-<<<<<<< HEAD
         if self._dsse_envelope:
             content = self._dsse_envelope
         else:
             content = self._inner.message_signature  # type: ignore[assignment]
-=======
-        content = self._dsse_envelope or self._inner.message_signature
->>>>>>> 2ff9ee99
 
         return (self.signing_certificate, content, self.log_entry)
 
