--- conflicted
+++ resolved
@@ -36,30 +36,17 @@
 @pytest.mark.online
 @pytest.mark.ambient_oidc
 def test_sign_rekor_entry_consistent(id_config):
-<<<<<<< HEAD
-    ctx, token = id_config
+    ctx, identity = id_config
 
     # NOTE: The actual signer instance is produced lazily, so that parameter
     # expansion doesn't fail in offline tests.
     ctx: SigningContext = ctx()
-    assert token is not None
-
-    payload = io.BytesIO(secrets.token_bytes(32))
-    with ctx.signer(token) as signer:
-        expected_entry = signer.sign(payload, token).log_entry
-        actual_entry = signer._rekor.log.entries.get(log_index=expected_entry.log_index)
-=======
-    signer, identity = id_config
-
-    # NOTE: The actual signer instance is produced lazily, so that parameter
-    # expansion doesn't fail in offline tests.
-    signer = signer()
     assert identity is not None
 
     payload = io.BytesIO(secrets.token_bytes(32))
-    expected_entry = signer.sign(payload, identity).log_entry
-    actual_entry = signer._rekor.log.entries.get(log_index=expected_entry.log_index)
->>>>>>> 09440c5c
+    with ctx.signer(identity) as signer:
+        expected_entry = signer.sign(payload, identity).log_entry
+        actual_entry = signer._rekor.log.entries.get(log_index=expected_entry.log_index)
 
     assert expected_entry.uuid == actual_entry.uuid
     assert expected_entry.body == actual_entry.body
@@ -71,33 +58,20 @@
 @pytest.mark.online
 @pytest.mark.ambient_oidc
 def test_sct_verify_keyring_lookup_error(id_config, monkeypatch):
-<<<<<<< HEAD
-    ctx, token = id_config
+    ctx, identity = id_config
 
     # a signer whose keyring always fails to lookup a given key.
     ctx: SigningContext = ctx()
     ctx._rekor._ct_keyring = pretend.stub(verify=pretend.raiser(KeyringLookupError))
-    assert token is not None
-=======
-    signer, identity = id_config
-
-    # a signer whose keyring always fails to lookup a given key.
-    signer = signer()
-    signer._rekor._ct_keyring = pretend.stub(verify=pretend.raiser(KeyringLookupError))
     assert identity is not None
->>>>>>> 09440c5c
 
     payload = io.BytesIO(secrets.token_bytes(32))
 
     with pytest.raises(
         InvalidSCTError,
     ) as excinfo:
-<<<<<<< HEAD
-        with ctx.signer(token) as signer:
-            signer.sign(payload, token)
-=======
-        signer.sign(payload, identity)
->>>>>>> 09440c5c
+        with ctx.signer(identity) as signer:
+            signer.sign(payload, identity)
 
     # The exception subclass is the one we expect.
     assert isinstance(excinfo.value, InvalidSCTKeyError)
@@ -106,156 +80,39 @@
 @pytest.mark.online
 @pytest.mark.ambient_oidc
 def test_sct_verify_keyring_error(id_config, monkeypatch):
-<<<<<<< HEAD
-    ctx, token = id_config
+    ctx, identity = id_config
 
     # a signer whose keyring throws an internal error.
     ctx: SigningContext = ctx()
     ctx._rekor._ct_keyring = pretend.stub(verify=pretend.raiser(KeyringError))
-    assert token is not None
-=======
-    signer, identity = id_config
-
-    # a signer whose keyring throws an internal error.
-    signer = signer()
-    signer._rekor._ct_keyring = pretend.stub(verify=pretend.raiser(KeyringError))
     assert identity is not None
->>>>>>> 09440c5c
 
     payload = io.BytesIO(secrets.token_bytes(32))
 
     with pytest.raises(InvalidSCTError):
-<<<<<<< HEAD
-        with ctx.signer(token) as signer:
+        with ctx.signer(identity) as signer:
             signer.sign(payload)
-=======
-        signer.sign(payload, identity)
->>>>>>> 09440c5c
 
 
 @pytest.mark.online
 @pytest.mark.ambient_oidc
 def test_identity_proof_claim_lookup(id_config, monkeypatch):
-<<<<<<< HEAD
-    ctx, token = id_config
+    ctx, identity = id_config
 
     ctx: SigningContext = ctx()
-    assert token is not None
-=======
-    signer, identity = id_config
-
-    signer = signer()
     assert identity is not None
->>>>>>> 09440c5c
 
     # clear out the known issuers, forcing the `Identity`'s  `proof_claim` to be looked up.
     monkeypatch.setattr(sigstore.oidc, "_KNOWN_OIDC_ISSUERS", {})
 
     payload = io.BytesIO(secrets.token_bytes(32))
 
-<<<<<<< HEAD
-    with ctx.signer(token) as signer:
+    with ctx.signer(identity) as signer:
         expected_entry = signer.sign(payload).log_entry
-=======
-    expected_entry = signer.sign(payload, identity).log_entry
->>>>>>> 09440c5c
     actual_entry = signer._rekor.log.entries.get(log_index=expected_entry.log_index)
 
     assert expected_entry.uuid == actual_entry.uuid
     assert expected_entry.body == actual_entry.body
     assert expected_entry.integrated_time == actual_entry.integrated_time
     assert expected_entry.log_id == actual_entry.log_id
-<<<<<<< HEAD
-    assert expected_entry.log_index == actual_entry.log_index
-
-
-# def test_identity_token_iss_claim_error(mock_staging_tuf, monkeypatch):
-#     ctx = SigningContext.staging()
-#     # identity token is decoded into an empty dict.
-#     monkeypatch.setattr(
-#         jwt,
-#         "decode",
-#         lambda token, options: {},
-#     )
-
-#     payload = io.BytesIO(b"foobar")
-#     identity_token = pretend.stub()
-#     with pytest.raises(
-#         IdentityError, match="Identity token is malformed or missing claims"
-#     ):
-#         with ctx.signer(identity_token) as signer:
-#             signer.sign(payload)
-
-
-# def test_identity_token_aud_claim_error(mock_staging_tuf, monkeypatch):
-#     signer = Signer.staging()
-#     # identity token is decoded into an dict with "iss", but not "aud".
-#     monkeypatch.setattr(
-#         jwt,
-#         "decode",
-#         lambda token, options: {"iss": "https://accounts.google.com"},
-#     )
-
-#     payload = io.BytesIO(b"foobar")
-#     identity_token = pretend.stub()
-#     with pytest.raises(
-#         IdentityError, match="Identity token missing the required `aud` claim"
-#     ):
-#         signer.sign(payload, identity_token)
-
-
-# def test_identity_token_audience_error(mock_staging_tuf, monkeypatch):
-#     signer = Signer.staging()
-#     # identity token is decoded into an dict with "iss", but unknown "aud"
-#     monkeypatch.setattr(
-#         jwt,
-#         "decode",
-#         lambda token, options: {"iss": "https://accounts.google.com", "aud": "Jack"},
-#     )
-
-#     payload = io.BytesIO(b"foobar")
-#     identity_token = pretend.stub()
-#     with pytest.raises(IdentityError, match="Audience should be '.*', not 'Jack'"):
-#         signer.sign(payload, identity_token)
-
-
-# def test_identity_token_proof_claim_error(mock_staging_tuf, monkeypatch):
-#     signer = Signer.staging()
-#     # identity token is decoded into an dict with "iss", and known "aud",
-#     # but none of the required claims
-#     monkeypatch.setattr(
-#         jwt,
-#         "decode",
-#         lambda token, options: {
-#             "iss": "https://accounts.google.com",
-#             "aud": "sigstore",
-#         },
-#     )
-
-#     payload = io.BytesIO(b"foobar")
-#     identity_token = pretend.stub()
-#     with pytest.raises(
-#         IdentityError, match="Identity token missing the required `'email'` claim"
-#     ):
-#         signer.sign(payload, identity_token)
-
-
-# def test_identity_token_sub_claim_error(mock_staging_tuf, monkeypatch):
-#     signer = Signer.staging()
-#     # identity token is decoded into an dict with unkown "iss", and known "aud"
-#     monkeypatch.setattr(
-#         jwt,
-#         "decode",
-#         lambda token, options: {
-#             "iss": "foo.bar",
-#             "aud": "sigstore",
-#         },
-#     )
-
-#     payload = io.BytesIO(b"foobar")
-#     identity_token = pretend.stub()
-#     with pytest.raises(IdentityError, match="Identity token missing `sub` claim"):
-#         signer.sign(payload, identity_token)
-=======
-    assert expected_entry.log_index == actual_entry.log_index
->>>>>>> 09440c5c
+    assert expected_entry.log_index == actual_entry.log_index