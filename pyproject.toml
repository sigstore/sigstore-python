[build-system]
requires = ["flit_core >=3.2,<4"]
build-backend = "flit_core.buildapi"

[project]
name = "sigstore"
dynamic = ["version"]
description = "A tool for signing Python package distributions"
readme = "README.md"
license = { file = "LICENSE" }
authors = [
  { name = "Sigstore Authors", email = "sigstore-dev@googlegroups.com" },
]
classifiers = [
  "License :: OSI Approved :: Apache Software License",
  "Programming Language :: Python :: 3 :: Only",
  "Programming Language :: Python :: 3",
  "Programming Language :: Python :: 3.9",
  "Programming Language :: Python :: 3.10",
  "Programming Language :: Python :: 3.11",
  "Programming Language :: Python :: 3.12",
  "Programming Language :: Python :: 3.13",
  "Development Status :: 5 - Production/Stable",
  "Intended Audience :: Developers",
  "Topic :: Security",
  "Topic :: Security :: Cryptography",
]
dependencies = [
  "cryptography >= 42, < 45",
  "id >= 1.1.0",
  "importlib_resources ~= 5.7; python_version < '3.11'",
  "pyasn1 ~= 0.6",
  "pydantic >= 2,< 3",
  "pyjwt >= 2.1",
  "pyOpenSSL >= 23.0.0",
  "requests",
  "rich >= 13,< 15",
  "rfc8785 ~= 0.1.2",
  "rfc3161-client >= 0.1.2,< 1.1.0",
  # NOTE(ww): Both under active development, so strictly pinned.
  "sigstore-protobuf-specs == 0.3.5",
  "sigstore-rekor-types == 0.0.18",
  "tuf ~= 6.0",
  "platformdirs ~= 4.2",
]
requires-python = ">=3.9"

[project.scripts]
sigstore = "sigstore._cli:main"

[project.urls]
Homepage = "https://pypi.org/project/sigstore/"
Issues = "https://github.com/sigstore/sigstore-python/issues"
Source = "https://github.com/sigstore/sigstore-python"
Documentation = "https://sigstore.github.io/sigstore-python/"

[project.optional-dependencies]
test = ["pytest", "pytest-cov", "pretend", "coverage[toml]"]
lint = [
  "bandit",
  "interrogate >= 1.7.0",
  "mypy ~= 1.1",
<<<<<<< HEAD
  "ruff ~= 0.9",
=======
  # NOTE(ww): ruff is under active development, so we pin conservatively here
  # and let Dependabot periodically perform this update.
  "ruff < 0.11.6",
>>>>>>> 2ff9ee99
  "types-requests",
  "types-pyOpenSSL",
]
doc = ["mkdocs-material[imaging]", "mkdocstrings-python"]
dev = ["build", "bump >= 1.3.2", "sigstore[doc,test,lint]"]

[tool.coverage.run]
# branch coverage in addition to statement coverage.
branch = true
# FIXME(jl): currently overridden. see: https://pytest-cov.readthedocs.io/en/latest/config.html
# include machine name, process id, and a random number in `.coverage-*` so each file is distinct.
parallel = true
# store relative path info for aggregation across runs with potentially differing filesystem layouts.
# see: https://coverage.readthedocs.io/en/7.1.0/config.html#config-run-relative-files
relative_files = true
# don't attempt code coverage for the CLI entrypoints
omit = ["sigstore/_cli.py"]

[tool.coverage.report]
exclude_lines = [
  "@abc.abstractmethod",
  "@typing.overload",
  "if typing.TYPE_CHECKING",
]

[tool.interrogate]
# don't enforce documentation coverage for packaging, testing, the virtual
# environment, or the CLI (which is documented separately).
exclude = ["env", "test", "sigstore/_cli.py"]
ignore-semiprivate = true
ignore-private = true
# Ignore nested classes for docstring coverage because we use them primarily
# for pydantic model configuration.
ignore-nested-classes = true
fail-under = 100

[tool.mypy]
allow_redefinition = true
check_untyped_defs = true
disallow_incomplete_defs = true
disallow_untyped_defs = true
enable_error_code = ["ignore-without-code", "redundant-expr", "truthy-bool"]
ignore_missing_imports = true
no_implicit_optional = true
sqlite_cache = true
strict = true
strict_equality = true
warn_no_return = true
warn_redundant_casts = true
warn_return_any = true
warn_unreachable = true
warn_unused_configs = true
warn_unused_ignores = true
plugins = ["pydantic.mypy"]

[tool.bandit]
exclude_dirs = ["./test"]

[tool.ruff.lint]
extend-select = ["I", "UP"]
ignore = [
  "UP007",  # https://github.com/pydantic/pydantic/issues/4146
  "UP011",
  "UP015",
]<|MERGE_RESOLUTION|>--- conflicted
+++ resolved
@@ -60,13 +60,9 @@
   "bandit",
   "interrogate >= 1.7.0",
   "mypy ~= 1.1",
-<<<<<<< HEAD
-  "ruff ~= 0.9",
-=======
   # NOTE(ww): ruff is under active development, so we pin conservatively here
   # and let Dependabot periodically perform this update.
   "ruff < 0.11.6",
->>>>>>> 2ff9ee99
   "types-requests",
   "types-pyOpenSSL",
 ]
