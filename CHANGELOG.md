--- conflicted
+++ resolved
@@ -36,17 +36,13 @@
 * **BREAKING API CHANGE**: `VerificationMaterials` has been removed.
   The public verification APIs now accept `sigstore.verify.models.Bundle`.
 
-<<<<<<< HEAD
 * **BREAKING API CHANGE**: `Signer.sign(...)` has been removed. Use
   either `sign_artifact(...)` or `sign_intoto(...)`, depending on whether
   you're signing opaque bytes or an in-toto statement.
-=======
+
 * **BREAKING API CHANGE**: `VerificationResult` has been removed.
   The public verification and policy APIs now raise
   `sigstore.errors.VerificationError` on failure.
-
-### Changed
->>>>>>> 721ddcb5
 
 ### Changed
 
