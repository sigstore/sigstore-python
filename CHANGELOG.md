--- conflicted
+++ resolved
@@ -41,10 +41,6 @@
   `sigstore verify identity`, as it was during the 1.0 release series
   ([#642](https://github.com/sigstore/sigstore-python/pull/642))
 
-<<<<<<< HEAD
-* `sigstore sign` now uses an ephemeral P-256 keypair, rather than P-384
-  ([#662](https://github.com/sigstore/sigstore-python/pull/662))
-=======
 * API change: the `Signer` API has been broken up into `SigningContext`
   and `Signer`, allowing a `SigningContext` to create individual `Signer`
   instances that correspond to a single `IdentityToken`. This new API
@@ -52,7 +48,9 @@
   reducing the number of cryptographic operations and network roundtrips
   required when signing more than one input
   ([#645](https://github.com/sigstore/sigstore-python/pull/645))
->>>>>>> 747841ee
+  
+* `sigstore sign` now uses an ephemeral P-256 keypair, rather than P-384
+  ([#662](https://github.com/sigstore/sigstore-python/pull/662))
 
 ### Fixed
 
