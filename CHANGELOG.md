--- conflicted
+++ resolved
@@ -28,16 +28,14 @@
   for representing in-toto statements and DSSE envelopes
   ([#930](https://github.com/sigstore/sigstore-python/pull/930))
 
-<<<<<<< HEAD
 * CLI: The `--trust-config` flag has been added as a global option,
   enabling consistent "BYO PKI" uses of `sigstore` with a single flag
   ([#1010](https://github.com/sigstore/sigstore-python/pull/1010))
-=======
+
 * CLI: The `sigstore verify` subcommands can now verify bundles containing
   DSSE entries, such as those produced by
   [GitHub Artifact Attestations](https://docs.github.com/en/actions/security-guides/using-artifact-attestations-to-establish-provenance-for-builds)
   ([#1015](https://github.com/sigstore/sigstore-python/pull/1015))
->>>>>>> dbab1040
 
 ### Removed
 
