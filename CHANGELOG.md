--- conflicted
+++ resolved
@@ -87,17 +87,15 @@
   have been re-homed under `sigstore.models`
   ([#990](https://github.com/sigstore/sigstore-python/pull/990))
 
-<<<<<<< HEAD
-* CLI: `sigstore verify github` no longer requires the `--cert-identity` option.
-  Passing one or more alternative identity options (such as `--repository`)
-  is now sufficient
-  ([#1015](https://github.com/sigstore/sigstore-python/pull/1015))
-=======
 * API: `oidc.IdentityToken.expected_certificate_subject` has been renamed
   to `oidc.IdentityToken.federated_issuer` to better describe what it actually
   contains. No functional changes have been made to it
   ([#1016](https://github.com/sigstore/sigstore-python/pull/1016))
->>>>>>> 09da22b2
+  
+  * CLI: `sigstore verify github` no longer requires the `--cert-identity` option.
+  Passing one or more alternative identity options (such as `--repository`)
+  is now sufficient
+  ([#1015](https://github.com/sigstore/sigstore-python/pull/1015))
 
 ## [2.1.5]
 
