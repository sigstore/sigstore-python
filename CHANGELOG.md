# Changelog

All notable changes to `sigstore-python` will be documented in this file.

The format is based on [Keep a Changelog](https://keepachangelog.com/en/1.0.0/).

All versions prior to 0.9.0 are untracked.

## [Unreleased]

## [1.1.1]

### Added

* Network-related errors from the `sigstore._internal.tuf` module now have better
  diagnostics.

### Changed

* Replaced ambient credential detection logic with the `id` package
  ([#535](https://github.com/sigstore/sigstore-python/pull/535))
* Revamped error diagnostics reporting. All errors with diagnostics now implement
  `sigstore.errors.Error`.
<<<<<<< HEAD
* Trust root materials are now retrieved from a single trust bundle,
  if it is available via TUF
  ([#542](https://github.com/sigstore/sigstore-python/pull/542))
=======
* Improved diagnostics around Signed Certificate Timestamp verification failures.
  ([#555](https://github.com/sigstore/sigstore-python/pull/555))
>>>>>>> fe895c83

### Fixed

* Fixed a bug in TUF target handling revealed by changes to the production
  and staging TUF repos
  ([#522](https://github.com/sigstore/sigstore-python/pull/522))

## [1.1.0]

### Added

* `sigstore sign` now supports Sigstore bundles, which encapsulate the same
  state as the default `{input}.crt`, `{input}.sig`, and `{input}.rekor`
  files combined. The default output for the Sigstore bundle is
  `{input}.sigstore`; this can be disabled with `--no-bundle` or changed with
  `--bundle <FILE>`
  ([#465](https://github.com/sigstore/sigstore-python/pull/465))

* `sigstore verify` now supports Sigstore bundles. By default, `sigstore` looks
  for an `{input}.sigstore`; this can be changed with `--bundle <FILE>` or the
  legacy method of verification can be used instead via the `--signature` and
  `--certificate` flags
  ([#478](https://github.com/sigstore/sigstore-python/pull/478))

* `sigstore verify identity` and `sigstore verify github` now support the
  `--offline` flag, which tells `sigstore` to do offline transparency log
  entry verification. This option replaces the unstable
  `--require-rekor-offline` option, which has been removed
  ([#478](https://github.com/sigstore/sigstore-python/pull/478))

### Fixed

* Constrained our dependency on `pyOpenSSL` to `>= 23.0.0` to prevent
  a runtime error caused by incompatible earlier versions
  ([#448](https://github.com/sigstore/sigstore-python/pull/448))

### Removed

* `--rekor-bundle` and `--require-rekor-offline` have been removed entirely,
  as their functionality have been wholly supplanted by Sigstore bundle support
  and the new `sigstore verify --offline` flag
  ([#478](https://github.com/sigstore/sigstore-python/pull/478))

## [1.0.0]

### Changed

* `sigstore.rekor` is now `sigstore.transparency`, and its constituent APIs
  have been renamed to removed implementation detail references
  ([#402](https://github.com/sigstore/sigstore-python/pull/402))

* `sigstore.transparency.RekorEntryMissing` is now `LogEntryMissing`
  ([#414](https://github.com/sigstore/sigstore-python/pull/414))

### Fixed

* The TUF network timeout has been relaxed from 4 seconds to 30 seconds,
  which should reduce the likelihood of spurious timeout errors in environments
  like GitHub Actions ([#432](https://github.com/sigstore/sigstore-python/pull/432))

## [0.10.0]

### Added

* `sigstore` now supports the `-v`/`--verbose` flag as an alternative to
  `SIGSTORE_LOGLEVEL` for debug logging
  ([#372](https://github.com/sigstore/sigstore-python/pull/372))

* The `sigstore verify identity` has been added, and is functionally
  equivalent to the existing `sigstore verify` subcommand.
  `sigstore verify` is unchanged, but will be marked deprecated in a future
  stable version of `sigstore-python`
  ([#379](https://github.com/sigstore/sigstore-python/pull/379))

* `sigstore` now has a public, importable Python API! You can find its
  documentation [here](https://sigstore.github.io/sigstore-python/)
  ([#383](https://github.com/sigstore/sigstore-python/pull/383))

* `sigstore --staging` is now the intended way to request Sigstore's staging
   instance, rather than per-subcommand options like `sigstore sign --staging`.
   The latter is unchanged, but will be marked deprecated in a future stable
   version of `sigstore-python`
   ([#383](https://github.com/sigstore/sigstore-python/pull/383))

* The per-subcommand options `--rekor-url` and `--rekor-root-pubkey` have been
  moved to the top-level `sigstore` command. Their subcommand forms are unchanged
  and will continue to work, but will be marked deprecated in a future stable
  version of `sigstore-python`
  ([#381](https://github.com/sigstore/sigstore-python/pull/383))

* `sigstore verify github` has been added, allowing for verification of
  GitHub-specific claims within given certificate(s)
  ([#381](https://github.com/sigstore/sigstore-python/pull/381))

### Changed

* The default behavior of `SIGSTORE_LOGLEVEL` has changed; the logger
  configured is now the `sigstore.*` hierarchy logger, rather than the "root"
  logger ([#372](https://github.com/sigstore/sigstore-python/pull/372))

* The caching mechanism used for TUF has been changed slightly, to use
  more future-proof paths ([#373](https://github.com/sigstore/sigstore-python/pull/373))

### Fixed

* Fulcio certificate handling now includes "inactive" but still valid certificates,
  allowing users to verify older signatures without custom certificate chains
  ([#386](https://github.com/sigstore/sigstore-python/pull/386))

## [0.9.0]

### Added

* `sigstore verify` now supports `--certificate-chain` and `--rekor-url`
  during verification. Ordinary uses (i.e. the default or `--staging`)
  are not affected ([#323](https://github.com/sigstore/sigstore-python/pull/323))

### Changed

* `sigstore sign` and `sigstore verify` now stream their input, rather than
  consuming it into a single buffer
  ([#329](https://github.com/sigstore/sigstore-python/pull/329))

* A series of Python 3.11 deprecation warnings were eliminated
  ([#341](https://github.com/sigstore/sigstore-python/pull/341))

* The "splash" page presented to users during the OAuth flow has been updated
  to reflect the user-friendly page added to `cosign`
  ([#356](https://github.com/sigstore/sigstore-python/pull/356))

* `sigstore` now uses TUF to retrieve its trust material for Fulcio and Rekor,
  replacing the material that was previously baked into `sigstore._store`
  ([#351](https://github.com/sigstore/sigstore-python/pull/351))

<!--Release URLs -->
[Unreleased]: https://github.com/sigstore/sigstore-python/compare/v1.1.1...HEAD
[1.1.1]: https://github.com/sigstore/sigstore-python/compare/v1.1.0...v1.1.1
[1.1.0]: https://github.com/sigstore/sigstore-python/compare/v1.0.0...v1.1.0
[1.0.0]: https://github.com/sigstore/sigstore-python/compare/v0.10.0...v1.0.0
[0.10.0]: https://github.com/sigstore/sigstore-python/compare/v0.9.0...v0.10.0
[0.9.0]: https://github.com/sigstore/sigstore-python/compare/v0.8.3...v0.9.0<|MERGE_RESOLUTION|>--- conflicted
+++ resolved
@@ -21,14 +21,11 @@
   ([#535](https://github.com/sigstore/sigstore-python/pull/535))
 * Revamped error diagnostics reporting. All errors with diagnostics now implement
   `sigstore.errors.Error`.
-<<<<<<< HEAD
 * Trust root materials are now retrieved from a single trust bundle,
   if it is available via TUF
   ([#542](https://github.com/sigstore/sigstore-python/pull/542))
-=======
 * Improved diagnostics around Signed Certificate Timestamp verification failures.
   ([#555](https://github.com/sigstore/sigstore-python/pull/555))
->>>>>>> fe895c83
 
 ### Fixed
 
