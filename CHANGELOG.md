# Changelog

All notable changes to `sigstore-python` will be documented in this file.

The format is based on [Keep a Changelog](https://keepachangelog.com/en/1.0.0/).

All versions prior to 0.9.0 are untracked.

## [Unreleased]

<<<<<<< HEAD
### Added

* Added `LogEntry.kind_version`, which is now parsed earlier upon receipt from the rekor API,
  either from the root of the response, or from the reponse's inner base64-encoded JSON `body`.
  [#1370](https://github.com/sigstore/sigstore-python/pull/1370)
=======
### Fixed

* Fixed the certificate calidity period check for Timestamp Authorities (TSA).
  Certificates need not have and end date, while still requiring a start date.
  [#1368](https://github.com/sigstore/sigstore-python/pull/1368)

* API: Make Rekor APIs compatible with Rekor v2 by removing trailing slashes
  from endpoints ([#1366](https://github.com/sigstore/sigstore-python/pull/1366))
>>>>>>> 2199d9b5

## [3.6.2]

### Fixed

* Fixed issue where a trust root with multiple rekor keys was not considered valid:
  Now any rekor key listed in the trust root is considered good to verify entries
  [#1350](https://github.com/sigstore/sigstore-python/pull/1350)

### Changed

* Upgraded python-tuf dependency to 6.0: Connections to TUF repository
  now use system certificates (instead of certifi) and have automatic
  retries
* Updated the embedded TUF root to version 12

## [3.6.1]

### Fixed

* Relaxed the transitive dependency on `cryptography` to allow v43 and v44
  to be resolved
  ([#1251](https://github.com/sigstore/sigstore-python/pull/1251))

## [3.6.0]

### Added

* API: The DSSE `Envelope` class now performs automatic validation
  ([#1211](https://github.com/sigstore/sigstore-python/pull/1211))

* API: Added `signature` property to `Envelope` class for accessing raw
  signature bytes ([#1211](https://github.com/sigstore/sigstore-python/pull/1211))

* Signed timestamps embedded in bundles are now automatically verified
  against Timestamp Authorities provided within the Trusted Root ([#1206]
  (https://github.com/sigstore/sigstore-python/pull/1206))

* Bundles are now generated with signed timestamps when signing if the
  Trusted Root contains one or more Timestamp Authorities
  ([#1216](https://github.com/sigstore/sigstore-python/pull/1216))

### Removed

* Support for "detached" SCTs has been fully removed, aligning
  sigstore-python with other sigstore clients
  ([#1236](https://github.com/sigstore/sigstore-python/pull/1236))

### Fixed

* Fixed a CLI parsing bug introduced in 3.5.1 where a warning about
  verifying legacy bundles was never shown
  ([#1198](https://github.com/sigstore/sigstore-python/pull/1198))

* Strengthened the requirement that an inclusion promise is present
  *if* no other source of signed time is present
  ([#1247](https://github.com/sigstore/sigstore-python/pull/1247))

## [3.5.3]

### Fixed

* Corrective release for [3.5.2]

## [3.5.2]

### Fixed

* Pinned `cryptography` dependency strictly to prevent future breakage

## [3.5.1]

### Fixed

* Fixed a CLI parsing bug introduced in 3.5.0 when attempting
  to suppress irrelevant warnings
  ([#1192](https://github.com/sigstore/sigstore-python/pull/1192))

## [3.5.0]

### Added

* CLI: The `sigstore plumbing update-trust-root` command has been added.
  Like other plumbing-level commands, this is considered unstable and
  changes are not subject to our semver policy until explicitly noted
  ([#1174](https://github.com/sigstore/sigstore-python/pull/1174))

### Fixed

* CLI: Fixed an incorrect warning when verifying detached `.crt`/`.sig`
  inputs ([#1179](https://github.com/sigstore/sigstore-python/pull/1179))

## [3.4.0]

### Changed

* CLI: When verifying, the `--offline` flag now fully disables all online
  operations, including routine local TUF repository refreshes
  ([#1143](https://github.com/sigstore/sigstore-python/pull/1143))

* `sigstore-python`'s minimum supported Python version is now 3.9

### Fixed

* CLI: The `sigstore verify` subcommands now always check for a matching
  input file, rather than unconditionally falling back to matching on a
  valid `sha256:...` digest pattern
  ([#1152](https://github.com/sigstore/sigstore-python/pull/1152))

## [3.3.0]

### Added

* CLI: The `sigstore verify` command now outputs the inner in-toto statement
  when verifying DSSE envelopes. If verification is successful, the output
  will be the inner in-toto statement. This allows the user to see the
  statement's predicate, which `sigstore-python` does not verify and should be
  verified by the user.

* CLI: The `sigstore attest` subcommand has been added. This command is
  similar to `cosign attest` in that it signs over an artifact and a
  predicate using a DSSE envelope. This commands requires the user to pass
  a path to the file containing the predicate, and the predicate type.
  Currently only the SLSA Provenance v0.2 and v1.0 types are supported.

* CLI: The `sigstore verify` command now supports verifying digests. This means
  that the user can now pass a digest like `sha256:aaaa....` instead of the
  path to an artifact, and `sigstore-python` will verify it as if it was the
  artifact with that digest.

## [3.2.0]

### Added

* API: `models.Bundle.BundleType` is now a public API
  ([#1089](https://github.com/sigstore/sigstore-python/pull/1089))

* CLI: The `sigstore plumbing` subcommand hierarchy has been added. This
  hierarchy is for *developer-only* interactions, such as fixing malformed
  Sigstore bundles. These subcommands are **not considered stable until
  explicitly documented as such**.
  ([#1089](https://github.com/sigstore/sigstore-python/pull/1089))

### Changed

* CLI: The default console logger now emits to `stderr`, rather than `stdout`
  ([#1089](https://github.com/sigstore/sigstore-python/pull/1089))

## [3.1.0]

### Added

* API: `dsse.StatementBuilder` has been added. It can be used to construct an
  in-toto `Statement` for subsequent enveloping and signing.
  This API is public but is **not considered stable until the next major
  release.**
  ([#1077](https://github.com/sigstore/sigstore-python/pull/1077))

* API: `dsse.Digest`, `dsse.DigestSet`, and `dsse.Subject` have been added.
  These types can be used with the `StatementBuilder` API as part of in-toto
  `Statement` construction.
  These API are public but are **not considered stable until the next major
  release.**
  ([#1078](https://github.com/sigstore/sigstore-python/pull/1078))

### Changed

* API: `verify_dsse` now rejects bundles with DSSE envelopes that have more than
  one signature, rather than checking all signatures against the same key
  ([#1062](https://github.com/sigstore/sigstore-python/pull/1062))

## [3.0.0]

Maintainers' note: this is a major release, with significant public API and CLI
changes. We **strongly** recommend you read the entries below to fully
understand the changes between `2.x` and `3.x`.

### Added

* API: `Signer.sign_artifact()` has been added, replacing the removed
  `Signer.sign()` API

* API: `Signer.sign_dsse()` has been added. It takes an in-toto `Statement`
  as an input, producing a DSSE-formatted signature rather than a "bare"
  signature ([#804](https://github.com/sigstore/sigstore-python/pull/804))

* API: "v3" Sigstore bundles are now supported during verification
  ([#901](https://github.com/sigstore/sigstore-python/pull/901))

* API: `Verifier.verify(...)` can now take a `Hashed` as an input, performing
  signature verification on a pre-computed hash value
  ([#904](https://github.com/sigstore/sigstore-python/pull/904))

* API: The `sigstore.dsse` module has been been added, including APIs
  for representing in-toto statements and DSSE envelopes
  ([#930](https://github.com/sigstore/sigstore-python/pull/930))

* CLI: The `--trust-config` flag has been added as a global option,
  enabling consistent "BYO PKI" uses of `sigstore` with a single flag
  ([#1010](https://github.com/sigstore/sigstore-python/pull/1010))

* CLI: The `sigstore verify` subcommands can now verify bundles containing
  DSSE entries, such as those produced by
  [GitHub Artifact Attestations](https://docs.github.com/en/actions/security-guides/using-artifact-attestations-to-establish-provenance-for-builds)
  ([#1015](https://github.com/sigstore/sigstore-python/pull/1015))

### Removed

* **BREAKING API CHANGE**: `SigningResult` has been removed.
  The public signing APIs now return `sigstore.models.Bundle`.

* **BREAKING API CHANGE**: `VerificationMaterials` has been removed.
  The public verification APIs now accept `sigstore.models.Bundle`.

* **BREAKING API CHANGE**: `Signer.sign(...)` has been removed. Use
  either `sign_artifact(...)` or `sign_dsse(...)`, depending on whether
  you're signing opaque bytes or an in-toto statement.

* **BREAKING API CHANGE**: `VerificationResult` has been removed.
  The public verification and policy APIs now raise
  `sigstore.errors.VerificationError` on failure.

* **BREAKING CLI CHANGE**: The `--rekor-url` and `--fulcio-url`
  flags have been entirely removed. To configure a custom PKI, use
  `--trust-config`
  ([#1010](https://github.com/sigstore/sigstore-python/pull/1010))

### Changed

* **BREAKING API CHANGE**: `Verifier.verify(...)`  now takes a `bytes | Hashed`
  as its verification input, rather than implicitly receiving the input through
  the `VerificationMaterials` parameter
  ([#904](https://github.com/sigstore/sigstore-python/pull/904))

* **BREAKING API CHANGE**: `VerificationMaterials.rekor_entry(...)` now takes
  a `Hashed` parameter to convey the digest used for Rekor entry lookup
  ([#904](https://github.com/sigstore/sigstore-python/pull/904))

* **BREAKING API CHANGE**: `Verifier.verify(...)` now takes a `sigstore.models.Bundle`,
  instead of a `VerificationMaterials` ([#937](https://github.com/sigstore/sigstore-python/pull/937))

* **BREAKING CLI CHANGE**: `sigstore sign` now emits `{input}.sigstore.json`
  by default instead of `{input}.sigstore`, per the client specification
  ([#1007](https://github.com/sigstore/sigstore-python/pull/1007))

* sigstore-python now requires inclusion proofs in all signing and verification
  flows, regardless of bundle version of input types. Inputs that do not
  have an inclusion proof (such as detached materials) cause an online lookup
  before any further processing is performed
  ([#937](https://github.com/sigstore/sigstore-python/pull/937))

* sigstore-python now generates "v3" bundles by default during signing
  ([#937](https://github.com/sigstore/sigstore-python/pull/937))

* CLI: Bundles are now always verified offline. The offline flag has no effect.
  ([#937](https://github.com/sigstore/sigstore-python/pull/937))

* CLI: "Detached" materials are now always verified online, due to a lack of
  an inclusion proof. Passing `--offline` with detached materials will cause
  an error ([#937](https://github.com/sigstore/sigstore-python/pull/937))

* API: `sigstore.transparency` has been removed, and its pre-existing APIs
  have been re-homed under `sigstore.models`
  ([#990](https://github.com/sigstore/sigstore-python/pull/990))

* API: `oidc.IdentityToken.expected_certificate_subject` has been renamed
  to `oidc.IdentityToken.federated_issuer` to better describe what it actually
  contains. No functional changes have been made to it
  ([#1016](https://github.com/sigstore/sigstore-python/pull/1016))

* API: `policy.Identity` now takes an **optional** OIDC issuer, rather than a
  required one ([#1015](https://github.com/sigstore/sigstore-python/pull/1015))

* CLI: `sigstore verify github` now requires `--cert-identity` **or**
  `--repository`, not just `--cert-identity`
  ([#1015](https://github.com/sigstore/sigstore-python/pull/1015))

## [2.1.5]

## Fixed

* Backported b32ad1bd (slsa-github-generator upgrade) to make release possible

## [2.1.4]

## Fixed

* Pinned `securesystemslib` dependency strictly to prevent future breakage

## [2.1.3]

## Fixed

* Loosened a version constraint on the `sigstore-protobuf-specs` dependency,
  to ease use in testing environments
  ([#943](https://github.com/sigstore/sigstore-python/pull/943))

## [2.1.2]

This is a corrective release for [2.1.1].

## [2.1.1]

### Fixed

* Fixed an incorrect assumption about Rekor checkpoints that future releases
  of Rekor will not uphold ([#891](https://github.com/sigstore/sigstore-python/pull/891))

## [2.1.0]

### Added

* CLI: `sigstore verify`'s subcommands now discover `{input}.sigstore.json`
  by default, in addition to the previous `{input}.sigstore`. The former now
  takes precedence over the latter, and supplying both results in an error
  ([#820](https://github.com/sigstore/sigstore-python/pull/820))

## [2.0.1]

### Fixed

* CLI: When using `--certificate-chain`, read as `bytes` instead of `str`
  as expected by the underlying API ([#796](https://github.com/sigstore/sigstore-python/pull/796))

## [2.0.0]

### Added

* CLI: `sigstore sign` and `sigstore get-identity-token` now support the
  `--oauth-force-oob` option; which has the same behavior as the
  preexisting `SIGSTORE_OAUTH_FORCE_OOB` environment variable
  ([#667](https://github.com/sigstore/sigstore-python/pull/667))

* Version `0.2` of the Sigstore bundle format is now supported
  ([#705](https://github.com/sigstore/sigstore-python/pull/705))

* API addition: `VerificationMaterials.to_bundle()` is a new public API for
  producing a standard Sigstore bundle from `sigstore-python`'s internal
  representation ([#719](https://github.com/sigstore/sigstore-python/pull/719))

* API addition: New method `sign.SigningResult.to_bundle()` allows signing
  applications to serialize to the bundle format that is already usable in
  verification with `verify.VerificationMaterials.from_bundle()`
  ([#765](https://github.com/sigstore/sigstore-python/pull/765))

### Changed

* `sigstore verify` now performs additional verification of Rekor's inclusion
  proofs by cross-checking them against signed checkpoints
  ([#634](https://github.com/sigstore/sigstore-python/pull/634))

* A cached copy of the trust bundle is now included with the distribution
  ([#611](https://github.com/sigstore/sigstore-python/pull/611))

* Stopped emitting .sig and .crt signing outputs by default in `sigstore sign`.
  Sigstore bundles are now preferred
  ([#614](https://github.com/sigstore/sigstore-python/pull/614))

* Trust root configuration now assumes that the TUF repository contains a trust
  bundle, rather than falling back to deprecated individual targets
  ([#626](https://github.com/sigstore/sigstore-python/pull/626))

* API change: the `sigstore.oidc.IdentityToken` API has been stabilized as
  a wrapper for OIDC tokens
  ([#635](https://github.com/sigstore/sigstore-python/pull/635))

* API change: `Signer.sign` now takes a `sigstore.oidc.IdentityToken` for
  its `identity` argument, rather than a "raw" OIDC token
  ([#635](https://github.com/sigstore/sigstore-python/pull/635))

* API change: `Issuer.identity_token` now returns a
  `sigstore.oidc.IdentityToken`, rather than a "raw" OIDC token
  ([#635](https://github.com/sigstore/sigstore-python/pull/635))

* `sigstore verify` is not longer a backwards-compatible alias for
  `sigstore verify identity`, as it was during the 1.0 release series
  ([#642](https://github.com/sigstore/sigstore-python/pull/642))

* API change: the `Signer` API has been broken up into `SigningContext`
  and `Signer`, allowing a `SigningContext` to create individual `Signer`
  instances that correspond to a single `IdentityToken`. This new API
  also enables ephemeral key and certificate reuse across multiple inputs,
  reducing the number of cryptographic operations and network roundtrips
  required when signing more than one input
  ([#645](https://github.com/sigstore/sigstore-python/pull/645))

* `sigstore sign` now uses an ephemeral P-256 keypair, rather than P-384
  ([#662](https://github.com/sigstore/sigstore-python/pull/662))

* API change: `RekorClientError` does not try to always parse response
  content as JSON
  ([#694](https://github.com/sigstore/sigstore-python/pull/694))

* API change: `LogEntry.inclusion_promise` can now be `None`, but only
  if `LogEntry.inclusion_proof` is not `None`
  ([#705](https://github.com/sigstore/sigstore-python/pull/705))

* `sigstore-python`'s minimum supported Python version is now 3.8
  ([#745](https://github.com/sigstore/sigstore-python/pull/745))

### Fixed

* Fixed a case where `sigstore verify` would fail to verify an otherwise valid
  inclusion proof due to an incorrect timerange check
  ([#633](https://github.com/sigstore/sigstore-python/pull/633))

* Removed an unnecessary and backwards-incompatible parameter from the
  `sigstore.oidc.detect_credential` API
  ([#641](https://github.com/sigstore/sigstore-python/pull/641))

* Fixed a case where `sigstore sign` (and `sigstore verify`) could fail while
  using a private instance due to a missing due to a missing `ExtendedKeyUsage`
  in the CA. We now enforce the fact that the TBSPrecertificate signer must be
  a valid CA ([#658](https://github.com/sigstore/sigstore-python/pull/658))

* Fixed a case where identity token retrieval would produce an unhelpful
  error message ([#767](https://github.com/sigstore/sigstore-python/pull/767))

## [1.1.2]

### Fixed

* Updated the `staging-root.json` for recent changes to the Sigstore staging
  instance ([#602](https://github.com/sigstore/sigstore-python/pull/602))

* Switched TUF requests to their CDN endpoints, rather than direct GCS
  access ([#609](https://github.com/sigstore/sigstore-python/pull/609))

## [1.1.1]

### Added

* `sigstore sign` now supports the `--output-directory` flag, which places
  default outputs in the specified directory. Without this flag, default outputs
  are placed adjacent to the signing input.
  ([#627](https://github.com/sigstore/sigstore-python/pull/627))

* The whole test suite can now be run locally with `make test-interactive`.
  ([#576](https://github.com/sigstore/sigstore-python/pull/576))
  Users will be prompted to authenticate with their identity provider twice to
  generate staging and production OIDC tokens, which are used to test the
  `sigstore.sign` module. All signing tests need to be completed before token
  expiry, which is currently 60 seconds after issuance.

* Network-related errors from the `sigstore._internal.tuf` module now have better
  diagnostics.
  ([#525](https://github.com/sigstore/sigstore-python/pull/525))

### Changed

* Replaced ambient credential detection logic with the `id` package
  ([#535](https://github.com/sigstore/sigstore-python/pull/535))

* Revamped error diagnostics reporting. All errors with diagnostics now implement
  `sigstore.errors.Error`.

* Trust root materials are now retrieved from a single trust bundle,
  if it is available via TUF
  ([#542](https://github.com/sigstore/sigstore-python/pull/542))

* Improved diagnostics around Signed Certificate Timestamp verification failures.
  ([#555](https://github.com/sigstore/sigstore-python/pull/555))

### Fixed

* Fixed a bug in TUF target handling revealed by changes to the production
  and staging TUF repos
  ([#522](https://github.com/sigstore/sigstore-python/pull/522))

## [1.1.0]

### Added

* `sigstore sign` now supports Sigstore bundles, which encapsulate the same
  state as the default `{input}.crt`, `{input}.sig`, and `{input}.rekor`
  files combined. The default output for the Sigstore bundle is
  `{input}.sigstore`; this can be disabled with `--no-bundle` or changed with
  `--bundle <FILE>`
  ([#465](https://github.com/sigstore/sigstore-python/pull/465))

* `sigstore verify` now supports Sigstore bundles. By default, `sigstore` looks
  for an `{input}.sigstore`; this can be changed with `--bundle <FILE>` or the
  legacy method of verification can be used instead via the `--signature` and
  `--certificate` flags
  ([#478](https://github.com/sigstore/sigstore-python/pull/478))

* `sigstore verify identity` and `sigstore verify github` now support the
  `--offline` flag, which tells `sigstore` to do offline transparency log
  entry verification. This option replaces the unstable
  `--require-rekor-offline` option, which has been removed
  ([#478](https://github.com/sigstore/sigstore-python/pull/478))

### Fixed

* Constrained our dependency on `pyOpenSSL` to `>= 23.0.0` to prevent
  a runtime error caused by incompatible earlier versions
  ([#448](https://github.com/sigstore/sigstore-python/pull/448))

### Removed

* `--rekor-bundle` and `--require-rekor-offline` have been removed entirely,
  as their functionality have been wholly supplanted by Sigstore bundle support
  and the new `sigstore verify --offline` flag
  ([#478](https://github.com/sigstore/sigstore-python/pull/478))

## [1.0.0]

### Changed

* `sigstore.rekor` is now `sigstore.transparency`, and its constituent APIs
  have been renamed to removed implementation detail references
  ([#402](https://github.com/sigstore/sigstore-python/pull/402))

* `sigstore.transparency.RekorEntryMissing` is now `LogEntryMissing`
  ([#414](https://github.com/sigstore/sigstore-python/pull/414))

### Fixed

* The TUF network timeout has been relaxed from 4 seconds to 30 seconds,
  which should reduce the likelihood of spurious timeout errors in environments
  like GitHub Actions ([#432](https://github.com/sigstore/sigstore-python/pull/432))

## [0.10.0]

### Added

* `sigstore` now supports the `-v`/`--verbose` flag as an alternative to
  `SIGSTORE_LOGLEVEL` for debug logging
  ([#372](https://github.com/sigstore/sigstore-python/pull/372))

* The `sigstore verify identity` has been added, and is functionally
  equivalent to the existing `sigstore verify` subcommand.
  `sigstore verify` is unchanged, but will be marked deprecated in a future
  stable version of `sigstore-python`
  ([#379](https://github.com/sigstore/sigstore-python/pull/379))

* `sigstore` now has a public, importable Python API! You can find its
  documentation [here](https://sigstore.github.io/sigstore-python/)
  ([#383](https://github.com/sigstore/sigstore-python/pull/383))

* `sigstore --staging` is now the intended way to request Sigstore's staging
   instance, rather than per-subcommand options like `sigstore sign --staging`.
   The latter is unchanged, but will be marked deprecated in a future stable
   version of `sigstore-python`
   ([#383](https://github.com/sigstore/sigstore-python/pull/383))

* The per-subcommand options `--rekor-url` and `--rekor-root-pubkey` have been
  moved to the top-level `sigstore` command. Their subcommand forms are unchanged
  and will continue to work, but will be marked deprecated in a future stable
  version of `sigstore-python`
  ([#381](https://github.com/sigstore/sigstore-python/pull/383))

* `sigstore verify github` has been added, allowing for verification of
  GitHub-specific claims within given certificate(s)
  ([#381](https://github.com/sigstore/sigstore-python/pull/381))

### Changed

* The default behavior of `SIGSTORE_LOGLEVEL` has changed; the logger
  configured is now the `sigstore.*` hierarchy logger, rather than the "root"
  logger ([#372](https://github.com/sigstore/sigstore-python/pull/372))

* The caching mechanism used for TUF has been changed slightly, to use
  more future-proof paths ([#373](https://github.com/sigstore/sigstore-python/pull/373))

### Fixed

* Fulcio certificate handling now includes "inactive" but still valid certificates,
  allowing users to verify older signatures without custom certificate chains
  ([#386](https://github.com/sigstore/sigstore-python/pull/386))

## [0.9.0]

### Added

* `sigstore verify` now supports `--certificate-chain` and `--rekor-url`
  during verification. Ordinary uses (i.e. the default or `--staging`)
  are not affected ([#323](https://github.com/sigstore/sigstore-python/pull/323))

### Changed

* `sigstore sign` and `sigstore verify` now stream their input, rather than
  consuming it into a single buffer
  ([#329](https://github.com/sigstore/sigstore-python/pull/329))

* A series of Python 3.11 deprecation warnings were eliminated
  ([#341](https://github.com/sigstore/sigstore-python/pull/341))

* The "splash" page presented to users during the OAuth flow has been updated
  to reflect the user-friendly page added to `cosign`
  ([#356](https://github.com/sigstore/sigstore-python/pull/356))

* `sigstore` now uses TUF to retrieve its trust material for Fulcio and Rekor,
  replacing the material that was previously baked into `sigstore._store`
  ([#351](https://github.com/sigstore/sigstore-python/pull/351))

### Removed
* CLI: The `--certificate-chain`, `--rekor-root-pubkey` and `-ctfe` flags have been entirely removed ([#936](https://github.com/sigstore/sigstore-python/pull/936))


<!--Release URLs -->
[Unreleased]: https://github.com/sigstore/sigstore-python/compare/v3.6.2...HEAD
[3.6.2]: https://github.com/sigstore/sigstore-python/compare/v3.6.1...v3.6.2
[3.6.1]: https://github.com/sigstore/sigstore-python/compare/v3.6.0...v3.6.1
[3.6.0]: https://github.com/sigstore/sigstore-python/compare/v3.5.3...v3.6.0
[3.5.3]: https://github.com/sigstore/sigstore-python/compare/v3.5.2...v3.5.3
[3.5.2]: https://github.com/sigstore/sigstore-python/compare/v3.5.1...v3.5.2
[3.5.1]: https://github.com/sigstore/sigstore-python/compare/v3.5.0...v3.5.1
[3.5.0]: https://github.com/sigstore/sigstore-python/compare/v3.4.0...v3.5.0
[3.4.0]: https://github.com/sigstore/sigstore-python/compare/v3.3.0...v3.4.0
[3.3.0]: https://github.com/sigstore/sigstore-python/compare/v3.2.0...v3.3.0
[3.2.0]: https://github.com/sigstore/sigstore-python/compare/v3.1.0...v3.2.0
[3.1.0]: https://github.com/sigstore/sigstore-python/compare/v3.0.0...v3.1.0
[3.0.0]: https://github.com/sigstore/sigstore-python/compare/v2.1.5...v3.0.0
[2.1.5]: https://github.com/sigstore/sigstore-python/compare/v2.1.4...v2.1.5
[2.1.4]: https://github.com/sigstore/sigstore-python/compare/v2.1.3...v2.1.4
[2.1.3]: https://github.com/sigstore/sigstore-python/compare/v2.1.2...v2.1.3
[2.1.2]: https://github.com/sigstore/sigstore-python/compare/v2.1.1...v2.1.2
[2.1.1]: https://github.com/sigstore/sigstore-python/compare/v2.1.0...v2.1.1
[2.1.0]: https://github.com/sigstore/sigstore-python/compare/v2.0.1...v2.1.0
[2.0.1]: https://github.com/sigstore/sigstore-python/compare/v2.0.0...v2.0.1
[2.0.0]: https://github.com/sigstore/sigstore-python/compare/v1.1.2...v2.0.0
[1.1.2]: https://github.com/sigstore/sigstore-python/compare/v1.1.1...v1.1.2
[1.1.1]: https://github.com/sigstore/sigstore-python/compare/v1.1.0...v1.1.1
[1.1.0]: https://github.com/sigstore/sigstore-python/compare/v1.0.0...v1.1.0
[1.0.0]: https://github.com/sigstore/sigstore-python/compare/v0.10.0...v1.0.0
[0.10.0]: https://github.com/sigstore/sigstore-python/compare/v0.9.0...v0.10.0
[0.9.0]: https://github.com/sigstore/sigstore-python/compare/v0.8.3...v0.9.0<|MERGE_RESOLUTION|>--- conflicted
+++ resolved
@@ -8,13 +8,12 @@
 
 ## [Unreleased]
 
-<<<<<<< HEAD
 ### Added
 
 * Added `LogEntry.kind_version`, which is now parsed earlier upon receipt from the rekor API,
   either from the root of the response, or from the reponse's inner base64-encoded JSON `body`.
   [#1370](https://github.com/sigstore/sigstore-python/pull/1370)
-=======
+
 ### Fixed
 
 * Fixed the certificate calidity period check for Timestamp Authorities (TSA).
@@ -23,7 +22,6 @@
 
 * API: Make Rekor APIs compatible with Rekor v2 by removing trailing slashes
   from endpoints ([#1366](https://github.com/sigstore/sigstore-python/pull/1366))
->>>>>>> 2199d9b5
 
 ## [3.6.2]
 
