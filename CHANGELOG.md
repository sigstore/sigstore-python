--- conflicted
+++ resolved
@@ -7,6 +7,34 @@
 All versions prior to 0.9.0 are untracked.
 
 ## [Unreleased]
+
+### Changed
+
+* A cached copy of the trust bundle is now included with the distribution
+  ([#611](https://github.com/sigstore/sigstore-python/pull/611))
+
+* Stopped emitting .sig and .crt signing outputs by default in `sigstore sign`.
+  Sigstore bundles are now preferred
+  ([#614](https://github.com/sigstore/sigstore-python/pull/614))
+
+* Trust root configuration now assumes that the TUF repository contains a trust
+  bundle, rather than falling back to deprecated individual targets
+  ([#626](https://github.com/sigstore/sigstore-python/pull/626))
+
+* API change: the `sigstore.oidc.IdentityToken` API has been stabilized as
+  a wrapper for OIDC tokens
+  ([#635](https://github.com/sigstore/sigstore-python/pull/635))
+
+* API change: `Signer.sign` now takes a `sigstore.oidc.IdentityToken` for
+  its `identity` argument, rather than a "raw" OIDC token
+  ([#635](https://github.com/sigstore/sigstore-python/pull/635))
+
+* API change: `Issuer.identity_token` now returns a
+  `sigstore.oidc.IdentityToken`, rather than a "raw" OIDC token
+  ([#635](https://github.com/sigstore/sigstore-python/pull/635))
+* `sigstore verify` is not longer a backwards-compatible alias for
+  `sigstore verify identity`, as it was during the 1.0 release series
+  ([#642](https://github.com/sigstore/sigstore-python/pull/642))
 
 ### Fixed
 
@@ -14,42 +42,9 @@
   inclusion proof due to an incorrect timerange check
   ([#633](https://github.com/sigstore/sigstore-python/pull/633))
 
-### Changed
-
-* A cached copy of the trust bundle is now included with the distribution
-  ([#611](https://github.com/sigstore/sigstore-python/pull/611))
-
-* Stopped emitting .sig and .crt signing outputs by default in `sigstore sign`.
-  Sigstore bundles are now preferred
-  ([#614](https://github.com/sigstore/sigstore-python/pull/614))
-
-* Trust root configuration now assumes that the TUF repository contains a trust
-  bundle, rather than falling back to deprecated individual targets
-  ([#626](https://github.com/sigstore/sigstore-python/pull/626))
-
-<<<<<<< HEAD
-* API change: the `sigstore.oidc.IdentityToken` API has been stabilized as
-  a wrapper for OIDC tokens
-  ([#635](https://github.com/sigstore/sigstore-python/pull/635))
-
-* API change: `Signer.sign` now takes a `sigstore.oidc.IdentityToken` for
-  its `identity` argument, rather than a "raw" OIDC token
-  ([#635](https://github.com/sigstore/sigstore-python/pull/635))
-
-* API change: `Issuer.identity_token` now returns a
-  `sigstore.oidc.IdentityToken`, rather than a "raw" OIDC token
-  ([#635](https://github.com/sigstore/sigstore-python/pull/635))
-=======
-* `sigstore verify` is not longer a backwards-compatible alias for
-  `sigstore verify identity`, as it was during the 1.0 release series
-  ([#642](https://github.com/sigstore/sigstore-python/pull/642))
-
-### Fixed
-
 * Removed an unnecessary and backwards-incompatible parameter from the
   `sigstore.oidc.detect_credential` API
   ([#641](https://github.com/sigstore/sigstore-python/pull/641))
->>>>>>> 8e251bd5
 
 ## [1.1.2]
 
