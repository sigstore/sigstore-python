--- conflicted
+++ resolved
@@ -10,13 +10,11 @@
 
 ### Fixed
 
-<<<<<<< HEAD
 * TSA: Changed the Timestamp Authority requests to explicitly use sha256 for message digests.
-=======
+
 * Fixed the certificate calidity period check for Timestamp Authorities (TSA).
   Certificates need not have and end date, while still requiring a start date.
   [#1368](https://github.com/sigstore/sigstore-python/pull/1368)
->>>>>>> 2199d9b5
 
 * API: Make Rekor APIs compatible with Rekor v2 by removing trailing slashes
   from endpoints ([#1366](https://github.com/sigstore/sigstore-python/pull/1366))
